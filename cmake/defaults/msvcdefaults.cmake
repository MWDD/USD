--- conflicted
+++ resolved
@@ -80,13 +80,9 @@
 #   Usd/stage.cpp
 # Until we can set the flag on a per file basis, we'll have to enable it
 # for all translation units.
-<<<<<<< HEAD
-add_definitions("/bigobj")
-=======
 add_definitions("/bigobj")
 
 if (${PXR_STRICT_BUILD_MODE})
     # Treat all warnings as errors
     add_definitions("/WX")
-endif()
->>>>>>> cd7567a3
+endif()