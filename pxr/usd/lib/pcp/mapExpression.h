//
// Copyright 2016 Pixar
//
// Licensed under the Apache License, Version 2.0 (the "Apache License")
// with the following modification; you may not use this file except in
// compliance with the Apache License and the following modification to it:
// Section 6. Trademarks. is deleted and replaced with:
//
// 6. Trademarks. This License does not grant permission to use the trade
//    names, trademarks, service marks, or product names of the Licensor
//    and its affiliates, except as required to comply with Section 4(c) of
//    the License and to reproduce the content of the NOTICE file.
//
// You may obtain a copy of the Apache License at
//
//     http://www.apache.org/licenses/LICENSE-2.0
//
// Unless required by applicable law or agreed to in writing, software
// distributed under the Apache License with the above modification is
// distributed on an "AS IS" BASIS, WITHOUT WARRANTIES OR CONDITIONS OF ANY
// KIND, either express or implied. See the Apache License for the specific
// language governing permissions and limitations under the Apache License.
//
#ifndef PCP_MAP_EXPRESSION_H
#define PCP_MAP_EXPRESSION_H

#include "pxr/usd/pcp/api.h"
#include "pxr/usd/pcp/mapFunction.h"
#include <boost/shared_ptr.hpp>
#include <boost/intrusive_ptr.hpp>
#include <boost/noncopyable.hpp>
#include <boost/optional.hpp>

#include <tbb/atomic.h>
#include <tbb/spin_mutex.h>

/// \class PcpMapExpression
///
/// An expression that yields a PcpMapFunction value.
///
/// Expressions comprise constant values, variables, and operators
/// applied to sub-expressions.  Expressions cache their computed values
/// internally.  Assigning a new value to a variable automatically
/// invalidates the cached values of dependent expressions.  Common
/// (sub-)expressions are automatically detected and shared.
///
/// PcpMapExpression exists solely to support efficient incremental
/// handling of relocates edits.  It represents a tree of the namespace
/// mapping operations and their inputs, so we can narrowly redo the
/// computation when one of the inputs changes.
///
class PcpMapExpression
{
public:
    /// The value type of PcpMapExpression is a PcpMapFunction.
    typedef PcpMapFunction Value;

    /// Evaluate this expression, yielding a PcpMapFunction value.
    /// The computed result is cached.
    /// The return value is a reference to the internal cached value.
    /// The cache is automatically invalidated as needed.
	PCP_API const Value & Evaluate() const;

    /// Default-construct a NULL expression.
	PCP_API PcpMapExpression();

    /// Swap this expression with the other.
	PCP_API void Swap(PcpMapExpression &other);

    /// Return true if this is a null expression.
	PCP_API bool IsNull() const;

    /// \name Creating expressions
    /// @{

    /// Return an expression representing PcpMapFunction::Identity().
	PCP_API static PcpMapExpression Identity();

    /// Create a new constant.
	PCP_API static PcpMapExpression Constant( const Value & constValue );

    /// A Variable is a mutable memory cell that holds a value.
    /// Changing a variable's value invalidates any expressions using
    /// that variable.
    class Variable : public boost::noncopyable {
    public:
        virtual ~Variable();
        /// Return the current value.
        virtual const Value & GetValue() const = 0;
        /// Mutate the variable to have the new value.
        /// This will also invalidate dependant expressions.
        virtual void SetValue(const Value & value) = 0;
        /// Return an expression representing the value of this variable.
        /// This lets you use the variable as a sub-term in other expressions.
        virtual PcpMapExpression GetExpression() const = 0;
    };

    /// Variables are held by reference.
    typedef boost::shared_ptr<Variable> VariableRefPtr;

    /// Create a new variable.
    /// The client is expected to retain the reference for as long as
    /// it wishes to continue being able to set the value of the variable.
    /// After the reference is dropped, expressions using the variable
    /// will continue to be valid, but there will be no way to further
    /// change the value of the variable.
	PCP_API static VariableRefPtr NewVariable( const Value & initialValue );

    /// Create a new PcpMapExpression representing the application of
    /// f's value, followed by the application of this expression's value.
	PCP_API PcpMapExpression Compose(const PcpMapExpression &f) const;

    /// Create a new PcpMapExpression representing the inverse of f.
	PCP_API PcpMapExpression Inverse() const;

    /// Return a new expression representing this expression with an added
    /// (if necessary) mapping from </> to </>.
	PCP_API PcpMapExpression AddRootIdentity() const;

    /// @}

    /// \name Convenience API
    /// The following API just forwards through to the underlying evaluated
    /// mapfunction value.
    /// @{

    /// Return true if the evaluated map function is the identity function.
    /// For identity, MapSourceToTarget() always returns the path unchanged.
    bool IsIdentity() const {
        return Evaluate().IsIdentity();
    }

    /// Map a path in the source namespace to the target.
    /// If the path is not in the domain, returns an empty path.
    SdfPath MapSourceToTarget(const SdfPath &path) const {
        return Evaluate().MapSourceToTarget(path);
    }

    /// Map a path in the target namespace to the source.
    /// If the path is not in the co-domain, returns an empty path.
    SdfPath MapTargetToSource(const SdfPath &path) const {
        return Evaluate().MapTargetToSource(path);
    }

    /// The time offset of the mapping.
    const SdfLayerOffset &GetTimeOffset() const {
        return Evaluate().GetTimeOffset();
    }

    /// Returns a string representation of this mapping for debugging
    /// purposes.
    std::string GetString() const {
        return Evaluate().GetString();
    }

    /// @}

private:
    // Allow Pcp_Statistics access to internal data for diagnostics.
<<<<<<< HEAD
    friend struct Pcp_Statistics;
    friend class Pcp_VariableImpl;
=======
    friend class Pcp_Statistics;
    friend struct Pcp_VariableImpl;
>>>>>>> d0250c34

    class _Node;
    typedef boost::intrusive_ptr<_Node> _NodeRefPtr;

    explicit PcpMapExpression(const _NodeRefPtr & node) : _node(node) {}

private: // data
    enum _Op {
        _OpConstant,
        _OpVariable,
        _OpInverse,
        _OpCompose,
        _OpAddRootIdentity
    };

    class _Node : public boost::noncopyable {
    public:
        // The Key holds all the state needed to uniquely identify
        // this (sub-)expression.
        struct Key {
            const _Op op;
            const _NodeRefPtr arg1, arg2;
            const Value valueForConstant;

            Key( _Op op_,
                 const _NodeRefPtr & arg1_,
                 const _NodeRefPtr & arg2_,
                 const Value & valueForConstant_ )
                : op(op_)
                , arg1(arg1_)
                , arg2(arg2_)
                , valueForConstant(valueForConstant_)
            {}
            inline size_t GetHash() const;
            bool operator==(const Key &key) const;
        };

        // The Key of a node is const, and established when it is created.
        const Key key;

        // Whether or not the expression tree up to and including this node
        // will always include an identity mapping.
        const bool expressionTreeAlwaysHasIdentity;

        // Factory method to create new nodes.
        static _NodeRefPtr
        New( _Op op,
             const _NodeRefPtr & arg1 = _NodeRefPtr(),
             const _NodeRefPtr & arg2 = _NodeRefPtr(),
             const Value & valueForConstant = Value() );
        ~_Node();

        // Evaluate (and internally cache) the value of this node.
        const Value & EvaluateAndCache() const;

        // For _OpVariable nodes, sets the variable's value.
        void SetValueForVariable(const Value &newValue);

        // For _OpVariable nodes, returns the variable's value.
        const Value & GetValueForVariable() const {
            return _valueForVariable;
        }

    private:
        explicit _Node( const Key &key_ );
        void _Invalidate();
        Value _EvaluateUncached() const;

        // Helper to determine if the expression tree indicated by key
        // will always contains the root identity.
        static bool _ExpressionTreeAlwaysHasIdentity(const Key& key);

        // Ref-counting ops manage _refCount.
        // Need to friend them here to have access to _refCount.
        friend PCP_API void intrusive_ptr_add_ref(_Node*);
        friend PCP_API void intrusive_ptr_release(_Node*);

        // Registry of node instances, identified by Key.
        // Note: variable nodes are not tracked by the registry.
        struct _NodeMap;
        static TfStaticData<_NodeMap> _nodeRegistry;

        mutable tbb::atomic<int> _refCount;
        mutable boost::optional<Value> _cachedValue;
        mutable std::set<_Node*> _dependentExpressions;
        Value _valueForVariable;
        mutable tbb::spin_mutex _mutex;
    };

    // Need to friend them here to have visibility to private class _Node.
    friend PCP_API void intrusive_ptr_add_ref(_Node*);
    friend PCP_API void intrusive_ptr_release(_Node*);

    _NodeRefPtr _node;
};

#endif<|MERGE_RESOLUTION|>--- conflicted
+++ resolved
@@ -157,13 +157,8 @@
 
 private:
     // Allow Pcp_Statistics access to internal data for diagnostics.
-<<<<<<< HEAD
     friend struct Pcp_Statistics;
-    friend class Pcp_VariableImpl;
-=======
-    friend class Pcp_Statistics;
     friend struct Pcp_VariableImpl;
->>>>>>> d0250c34
 
     class _Node;
     typedef boost::intrusive_ptr<_Node> _NodeRefPtr;
