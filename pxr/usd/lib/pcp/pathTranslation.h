--- conflicted
+++ resolved
@@ -24,15 +24,12 @@
 #ifndef PCP_PATH_TRANSLATION_H
 #define PCP_PATH_TRANSLATION_H
 
-<<<<<<< HEAD
+/// \file pcp/pathTranslation.h
+/// Path translation.
 #include "pxr/usd/pcp/api.h"
 
 /// \file
 /// \brief Path translation.
-=======
-/// \file pcp/pathTranslation.h
-/// Path translation.
->>>>>>> d0250c34
 
 class PcpMapFunction;
 class PcpNodeRef;
