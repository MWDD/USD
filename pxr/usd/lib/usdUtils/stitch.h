//
// Copyright 2016 Pixar
//
// Licensed under the Apache License, Version 2.0 (the "Apache License")
// with the following modification; you may not use this file except in
// compliance with the Apache License and the following modification to it:
// Section 6. Trademarks. is deleted and replaced with:
//
// 6. Trademarks. This License does not grant permission to use the trade
//    names, trademarks, service marks, or product names of the Licensor
//    and its affiliates, except as required to comply with Section 4(c) of
//    the License and to reproduce the content of the NOTICE file.
//
// You may obtain a copy of the Apache License at
//
//     http://www.apache.org/licenses/LICENSE-2.0
//
// Unless required by applicable law or agreed to in writing, software
// distributed under the Apache License with the above modification is
// distributed on an "AS IS" BASIS, WITHOUT WARRANTIES OR CONDITIONS OF ANY
// KIND, either express or implied. See the Apache License for the specific
// language governing permissions and limitations under the Apache License.
//
#ifndef _USDUTILS_STITCH_H_
#define _USDUTILS_STITCH_H_

<<<<<<< HEAD
=======
/// \file usdUtils/stitch.h
///
/// Collection of module-scoped utilities for combining layers.
/// These utilize the convention of a strong and a weak layer. The strong
/// layer will be the first parameter to the function and will always have
/// precedence in conflicts during the merge.

>>>>>>> cd7567a3
#include "pxr/usd/usdUtils/api.h"
#include "pxr/usd/sdf/declareHandles.h"
#include "pxr/usd/sdf/spec.h"
SDF_DECLARE_HANDLES(SdfLayer);

/// The function will recurse down the root prims of each layer,
/// either making clean copies if no path match is found or recursing to
/// any subelements such as properties and metadata.
///
/// When stitching occurs, the prims are at the same level of a hierarchy
/// For example, if the trees look like this
///
/// (pseudoroot)          (pseudoroot)
/// |                     |
/// |                     |
/// |___(def "foo")       |___(def "foo")
///     |                     |
///     |_(timeSamples)       |_(timeSamples)
///        |_ {101: (.....)}    |_ {102: (.....)}
///
/// We would see the def "foo" in our \p weakLayer
/// already exists in our \p strongLayer ,
/// pictured on the left, so we would recurse into the "foo" prims
/// and see if there were any subelements we could copy over, this 
/// would involve examining their timeSample maps(just as one example,
/// all items with an infoKey are examined). A map-join is done on 
/// the timeSample maps with the strong keys taking precedence, so we get
/// this
///
/// (pseudoroot)
/// |
/// |
/// |___(def "foo")
///     |
///     |_(timeSamples)
///       |_ {101: (....), 102: (....)
///
/// Note that for non map types, if the key is already populated in the
/// corresponding strong prim, we do nothing, and if it isn't we copy over
/// the corresponding value in the weak prim.
///
/// Stitching also involves examining layer-level properties, such as
/// frames-per-second. This is done in the same way
/// as it is with prims, with the strong layer taking precedence
/// and the weak layers element being copied over if none exists in the strong.
//
/// The exception is start frame and end frame. These are calculated
/// by taking the minimum frame seen across the layers as the start frame
/// and the maximum frame across the layers as the end frame.
///
/// For list edited data, like references, inherits and relationships,
/// the stronger layer will win in conflict, no merging is done.
///
/// Also note that for time samples, the values are directly examined with
/// no fuzzying of the numbers, so, if strongLayer contains a timeSample
/// 101.000001 and weakLayer contains one at 101.000002, both will be in
/// strongLayer after the operation.
///
/// Verification is done post stitching to warn the user if time samples 
/// outside of the range were provided or if a begin frame is missing to 
/// corresponding end frame or vise-versa.
USDUTILS_API
void UsdUtilsStitchLayers(const SdfLayerHandle& strongLayer, 
                          const SdfLayerHandle& weakLayer,
                          bool ignoreTimeSamples = false);

/// This function will stitch all data collectable with ListInfoKeys()
/// from the SdfLayer API. In the case of dictionaries, it will do 
/// a dictionary style composition. In the case of flat data, 
/// we will follow our traditional rule: If \p strongObj has the key 
/// already, nothing changes, if it does not and \p weakObj does, 
/// we will copy \p weakObj's info over.
USDUTILS_API
void UsdUtilsStitchInfo(const SdfSpecHandle& strongObj, 
                        const SdfSpecHandle& weakObj,
                        bool ignoreTimeSamples = false);

#endif // _USDUTILS_STITCH_H_<|MERGE_RESOLUTION|>--- conflicted
+++ resolved
@@ -24,8 +24,6 @@
 #ifndef _USDUTILS_STITCH_H_
 #define _USDUTILS_STITCH_H_
 
-<<<<<<< HEAD
-=======
 /// \file usdUtils/stitch.h
 ///
 /// Collection of module-scoped utilities for combining layers.
@@ -33,7 +31,6 @@
 /// layer will be the first parameter to the function and will always have
 /// precedence in conflicts during the merge.
 
->>>>>>> cd7567a3
 #include "pxr/usd/usdUtils/api.h"
 #include "pxr/usd/sdf/declareHandles.h"
 #include "pxr/usd/sdf/spec.h"
