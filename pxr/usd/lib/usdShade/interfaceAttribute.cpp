--- conflicted
+++ resolved
@@ -26,14 +26,8 @@
 #include "pxr/usd/usd/relationship.h"
 #include "pxr/usd/usd/stage.h"
 
-<<<<<<< HEAD
-// This is defined on Windows in ComBaseAPI.h
-#undef interface
-
-=======
 // Windows does a #define for "interface", so 
 // interface -> interfaceNS (for interface namespace)
->>>>>>> d0250c34
 TF_DEFINE_PRIVATE_TOKENS(
     _tokens,
     ((interfaceNS, "interface:"))
