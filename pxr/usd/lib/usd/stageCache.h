//
// Copyright 2016 Pixar
//
// Licensed under the Apache License, Version 2.0 (the "Apache License")
// with the following modification; you may not use this file except in
// compliance with the Apache License and the following modification to it:
// Section 6. Trademarks. is deleted and replaced with:
//
// 6. Trademarks. This License does not grant permission to use the trade
//    names, trademarks, service marks, or product names of the Licensor
//    and its affiliates, except as required to comply with Section 4(c) of
//    the License and to reproduce the content of the NOTICE file.
//
// You may obtain a copy of the Apache License at
//
//     http://www.apache.org/licenses/LICENSE-2.0
//
// Unless required by applicable law or agreed to in writing, software
// distributed under the Apache License with the above modification is
// distributed on an "AS IS" BASIS, WITHOUT WARRANTIES OR CONDITIONS OF ANY
// KIND, either express or implied. See the Apache License for the specific
// language governing permissions and limitations under the Apache License.
//
#ifndef USD_STAGECACHE_H
#define USD_STAGECACHE_H

#include "pxr/usd/usd/api.h"
#include "pxr/usd/sdf/declareHandles.h"
#include "pxr/base/tf/declarePtrs.h"

#include <boost/lexical_cast.hpp>
#include <boost/operators.hpp>

#include <string>
#include <memory>
#include <mutex>
#include <vector>

SDF_DECLARE_HANDLES(SdfLayer);
TF_DECLARE_REF_PTRS(UsdStage);

class ArResolverContext;

/// \class UsdStageCache
///
/// A strongly concurrency safe collection of UsdStageRefPtr s, enabling
/// sharing across multiple clients and threads.  See UsdStageCacheContext for
/// typcial use cases finding UsdStage s in a cache and publishing UsdStage s to
/// a cache.
///
/// UsdStageCache is strongly thread safe: all operations other than
/// construction and destruction may be performed concurrently.
///
/// Clients typically populate and fetch UsdStage s in caches by binding a
/// UsdStageCacheContext object to a cache, then using the UsdStage::Open() API.
/// See UsdStageCacheContext for more details.  Clients may also populate and
/// fetch directly via UsdStageCache::Insert(), UsdStageCache::Find(),
/// UsdStageCache::FindOneMatching(), and UsdStageCache::FindAllMatching()
/// API.
///
/// Caches provide a mechanism that associates a lightweight key,
/// UsdStageCache::Id, with a cached stage.  A UsdStageCache::Id can be
/// converted to and from long int and string.  This can be useful for
/// communicating within a third party application that cannot transmit
/// arbitrary C++ objects.  See UsdStageCache::GetId().
///
/// Clients may iterate all cache elements using UsdStageCache::GetAllStages()
/// and remove elements with UsdStageCache::Erase(),
/// UsdStageCache::EraseAll(), and UsdStageCache::Clear().
///
/// Note that this class is a regular type: it can be copied and assigned at
/// will.  It is not a singleton.  Also, since it holds a collection of
/// UsdStageRefPtr objects, copying it does not create new UsdStage instances,
/// it merely copies the RefPtrs.
///
/// Enabling the USD_STAGE_CACHE TF_DEBUG code will issue debug output for
/// UsdStageCache Find/Insert/Erase/Clear operations.  Also see
/// UsdStageCache::SetDebugName() and UsdStageCache::GetDebugName().
///
class UsdStageCache
{
public:
    /// \class Id
    ///
    /// A lightweight identifier that may be used to identify a
    /// particular cached stage within a UsdStageCache.  An identifer may be
    /// converted to and from long int and string, to facilitate use within
    /// restricted contexts.
    ///
    /// Id objects are only valid with the stage from which they were obtained.
    /// It never makes sense to use an Id with a stage other than the one it was
    /// obtained from.
    ///
    struct Id : private boost::totally_ordered<Id> {
        /// Default construct an invalid id.
        Id() : _value(-1) {}

        /// Create an Id from an integral value.  The supplied \p val must have
        /// been obtained by calling ToLongInt() previously.
        static Id FromLongInt(long int val) { return Id(val); }

        /// Create an Id from a string value.  The supplied \p val must have
        /// been obtained by calling ToString() previously.
        static Id FromString(const std::string &s) {
            return FromLongInt(boost::lexical_cast<long int>(s));
        }

        /// Convert this Id to an integral representation.
        long int ToLongInt() const { return _value; }

        /// Convert this Id to a string representation.
        std::string ToString() const {
            return boost::lexical_cast<std::string>(ToLongInt());
        }

        /// Return true if this Id is valid.
        bool IsValid() const { return _value != -1; }

        /// Return true if this Id is valid.
        explicit operator bool() const { return IsValid(); }

    private:
        /// Equality comparison.
        friend bool operator==(const Id &lhs, const Id &rhs) {
            return lhs.ToLongInt() == rhs.ToLongInt();
        }
        /// Less-than comparison.
        friend bool operator<(const Id &lhs, const Id &rhs) {
            return lhs.ToLongInt() < rhs.ToLongInt();
        }
        /// Hash.
        friend size_t hash_value(Id id) {
            return ~size_t(id.ToLongInt());
        }
        
        explicit Id(long int val) : _value(val) {}

        long int _value;
    };

    /// Default construct an empty cache.
    USD_API UsdStageCache();
    
    /// Construct a new cache as a copy of \p other.
    USD_API UsdStageCache(const UsdStageCache &other);

    /// Destructor.
	USD_API ~UsdStageCache();

    /// Replace the contents of this cache with a copy of \p other.
    USD_API UsdStageCache &operator=(const UsdStageCache &other);

    /// Swap the contents of this cache with \p other.
    USD_API void swap(UsdStageCache &other);

    /// Return a vector containing the stages present in this cache.
    USD_API std::vector<UsdStageRefPtr> GetAllStages() const;

    /// Return the number of stages present in this cache.
    USD_API size_t Size() const;

    /// Return true if this cache holds no stages, false otherwise.
    bool IsEmpty() const { return Size() == 0; }

    /// Find the stage in this cache corresponding to \p id in this cache.  If
    /// \p id is not valid (see Id::IsValid()) or if this cache does not have a
    /// stage corresponding to \p id, return null.
    USD_API UsdStageRefPtr Find(Id id) const;

    /// Find a stage in this cache with \p rootLayer.  If there is no matching
    /// stage in this cache, return null.  If there is more than one matching
    /// stage in this cache, return an arbitrary matching one.  See also
    /// FindAllMatching().
    USD_API UsdStageRefPtr FindOneMatching(const SdfLayerHandle &rootLayer) const;
<<<<<<< HEAD
=======

>>>>>>> cd7567a3
    /// Find a stage in this cache with \p rootLayer and \p sessionLayer.  If
    /// there is no matching stage in this cache, return null.  If there is more
    /// than one matching stage in this cache, return an arbitrary matching one.
    /// See also FindAllMatching().
    USD_API
    UsdStageRefPtr FindOneMatching(const SdfLayerHandle &rootLayer,
                                     const SdfLayerHandle &sessionLayer) const;

    /// Find a stage in this cache with \p rootLayer and \p pathResolverContext.
    /// If there is no matching stage in this cache, return null.  If there is
    /// more than one matching stage in this cache, return an arbitrary matching
<<<<<<< HEAD
    /// one.  See also FindAllMatching().
=======
    /// one.
    /// \sa FindAllMatching()
>>>>>>> cd7567a3
    USD_API
    UsdStageRefPtr FindOneMatching(
        const SdfLayerHandle &rootLayer,
        const ArResolverContext &pathResolverContext) const;

    /// Find a stage in this cache with \p rootLayer, \p sessionLayer, and
    /// \p pathResolverContext.  If there is no matching stage in this cache,
    /// return null.  If there is more than one matching stage in this cache,
<<<<<<< HEAD
    /// return an arbitrary matching one.  See also FindAllMatching().
=======
    /// return an arbitrary matching one.
    /// \sa FindAllMatching()
>>>>>>> cd7567a3
    USD_API
    UsdStageRefPtr FindOneMatching(
        const SdfLayerHandle &rootLayer,
        const SdfLayerHandle &sessionLayer,
        const ArResolverContext &pathResolverContext) const;

    /// Find all stages in this cache with \p rootLayer.  If there is no
<<<<<<< HEAD
    /// matching stage in this cache, return an empty vector.  See also
    /// FindAllMatching().
    USD_API std::vector<UsdStageRefPtr>
    FindAllMatching(const SdfLayerHandle &rootLayer) const;
    /// Find all stages in this cache with \p rootLayer and \p sessionLayer.  If
    /// there is no matching stage in this cache, return an empty vector.  See
    /// also FindAllMatching().
=======
    /// matching stage in this cache, return an empty vector.
    USD_API std::vector<UsdStageRefPtr>
    FindAllMatching(const SdfLayerHandle &rootLayer) const;

    /// Find all stages in this cache with \p rootLayer and \p sessionLayer.
    /// If there is no matching stage in this cache, return an empty vector.
>>>>>>> cd7567a3
    USD_API std::vector<UsdStageRefPtr>
    FindAllMatching(const SdfLayerHandle &rootLayer,
                    const SdfLayerHandle &sessionLayer) const;

    /// Find all stages in this cache with \p rootLayer and
    /// \p pathResolverContext.  If there is no matching stage in this cache,
<<<<<<< HEAD
    /// return an empty vector.  See also FindAllMatching().
=======
    /// return an empty vector.
>>>>>>> cd7567a3
    USD_API std::vector<UsdStageRefPtr>
    FindAllMatching(const SdfLayerHandle &rootLayer,
                    const ArResolverContext &pathResolverContext) const;

    /// Find all stages in this cache with \p rootLayer, \p sessionLayer, and
    /// \p pathResolverContext.  If there is no matching stage in this cache,
    /// return an empty vector.  If there is more than one matching stage in
<<<<<<< HEAD
    /// this cache, return an arbitrary matching one.  See also
    /// FindAllMatching().
=======
    /// this cache, return an arbitrary matching one. 
>>>>>>> cd7567a3
    USD_API std::vector<UsdStageRefPtr>
    FindAllMatching(const SdfLayerHandle &rootLayer,
                    const SdfLayerHandle &sessionLayer,
                    const ArResolverContext &pathResolverContext) const;

    /// Return the Id associated with \p stage in this cache.  If \p stage is
    /// not present in this cache, return an invalid Id.
    USD_API Id GetId(const UsdStageRefPtr &stage) const;

    /// Return true if \p stage is present in this cache, false otherwise.
    bool Contains(const UsdStageRefPtr &stage) const {
        return static_cast<bool>(GetId(stage));
    }

    /// Return true if \p id is present in this cache, false otherwise.
    bool Contains(Id id) const { return Find(id); }

    /// Insert \p stage into this cache and return its associated Id.  If the
    /// given \p stage is already present in this cache, simply return its
    /// associated Id.
    USD_API Id Insert(const UsdStageRefPtr &stage);
    
    /// Erase the stage identified by \p id from this cache and return true.  If
    /// \p id is invalid or there is no associated stage in this cache, do
    /// nothing and return false.  Since the cache contains UsdStageRefPtr,
    /// erasing a stage from the cache will only destroy the stage if no other
    /// UsdStageRefPtrs exist referring to it.
    USD_API bool Erase(Id id);

    /// Erase \p stage from this cache and return true.  If \p stage is not
    /// present in this cache, do nothing and return false.  Since the cache
    /// contains UsdStageRefPtr, erasing a stage from the cache will only
    /// destroy the stage if no other UsdStageRefPtrs exist referring to it.
    USD_API bool Erase(const UsdStageRefPtr &stage);

    /// Erase all stages present in the cache with \p rootLayer and return the
    /// number erased.  Since the cache contains UsdStageRefPtr, erasing a stage
    /// from the cache will only destroy the stage if no other UsdStageRefPtrs
    /// exist referring to it.
    USD_API size_t EraseAll(const SdfLayerHandle &rootLayer);
<<<<<<< HEAD
=======

>>>>>>> cd7567a3
    /// Erase all stages present in the cache with \p rootLayer and
    /// \p sessionLayer and return the number erased.  Since the cache contains
    /// UsdStageRefPtr, erasing a stage from the cache will only destroy the
    /// stage if no other UsdStageRefPtrs exist referring to it.
    USD_API
    size_t EraseAll(const SdfLayerHandle &rootLayer,
                    const SdfLayerHandle &sessionLayer);

    /// Erase all stages present in the cache with \p rootLayer,
    /// \p sessionLayer, and \p pathResolverContext and return the number
    /// erased.  Since the cache contains UsdStageRefPtr, erasing a stage from
    /// the cache will only destroy the stage if no other UsdStageRefPtrs
    /// exist referring to it.
    USD_API
    size_t EraseAll(const SdfLayerHandle &rootLayer,
                    const SdfLayerHandle &sessionLayer,
                    const ArResolverContext &pathResolverContext);
    
    /// Remove all entries from this cache, leaving it empty and equivalent to a
    /// default-constructed cache.  Since the cache contains UsdStageRefPtr,
    /// erasing a stage from the cache will only destroy the stage if no other
    /// UsdStageRefPtrs exist referring to it.
    USD_API
    void Clear();

    /// Assign a debug name to this cache.  This will be emitted in debug output
    /// messages when the USD_STAGE_CACHES debug flag is enabled.  If set to the
    /// empty string, the cache's address will be used instead.
    USD_API
    void SetDebugName(const std::string &debugName);

    /// Retrieve this cache's debug name, set with SetDebugName().  If no debug
    /// name has been assigned, return the empty string.
    USD_API
    std::string GetDebugName() const;

private:
    friend void swap(UsdStageCache &lhs, UsdStageCache &rhs) {
        lhs.swap(rhs);
    }

    typedef struct Usd_StageCacheImpl _Impl;
    std::unique_ptr<_Impl> _impl;
    mutable std::mutex _mutex;
};

#endif // USD_STAGECACHE_H<|MERGE_RESOLUTION|>--- conflicted
+++ resolved
@@ -172,10 +172,7 @@
     /// stage in this cache, return an arbitrary matching one.  See also
     /// FindAllMatching().
     USD_API UsdStageRefPtr FindOneMatching(const SdfLayerHandle &rootLayer) const;
-<<<<<<< HEAD
-=======
-
->>>>>>> cd7567a3
+
     /// Find a stage in this cache with \p rootLayer and \p sessionLayer.  If
     /// there is no matching stage in this cache, return null.  If there is more
     /// than one matching stage in this cache, return an arbitrary matching one.
@@ -187,12 +184,8 @@
     /// Find a stage in this cache with \p rootLayer and \p pathResolverContext.
     /// If there is no matching stage in this cache, return null.  If there is
     /// more than one matching stage in this cache, return an arbitrary matching
-<<<<<<< HEAD
-    /// one.  See also FindAllMatching().
-=======
     /// one.
     /// \sa FindAllMatching()
->>>>>>> cd7567a3
     USD_API
     UsdStageRefPtr FindOneMatching(
         const SdfLayerHandle &rootLayer,
@@ -201,12 +194,8 @@
     /// Find a stage in this cache with \p rootLayer, \p sessionLayer, and
     /// \p pathResolverContext.  If there is no matching stage in this cache,
     /// return null.  If there is more than one matching stage in this cache,
-<<<<<<< HEAD
-    /// return an arbitrary matching one.  See also FindAllMatching().
-=======
     /// return an arbitrary matching one.
     /// \sa FindAllMatching()
->>>>>>> cd7567a3
     USD_API
     UsdStageRefPtr FindOneMatching(
         const SdfLayerHandle &rootLayer,
@@ -214,33 +203,19 @@
         const ArResolverContext &pathResolverContext) const;
 
     /// Find all stages in this cache with \p rootLayer.  If there is no
-<<<<<<< HEAD
-    /// matching stage in this cache, return an empty vector.  See also
-    /// FindAllMatching().
-    USD_API std::vector<UsdStageRefPtr>
-    FindAllMatching(const SdfLayerHandle &rootLayer) const;
-    /// Find all stages in this cache with \p rootLayer and \p sessionLayer.  If
-    /// there is no matching stage in this cache, return an empty vector.  See
-    /// also FindAllMatching().
-=======
     /// matching stage in this cache, return an empty vector.
     USD_API std::vector<UsdStageRefPtr>
     FindAllMatching(const SdfLayerHandle &rootLayer) const;
 
     /// Find all stages in this cache with \p rootLayer and \p sessionLayer.
     /// If there is no matching stage in this cache, return an empty vector.
->>>>>>> cd7567a3
     USD_API std::vector<UsdStageRefPtr>
     FindAllMatching(const SdfLayerHandle &rootLayer,
                     const SdfLayerHandle &sessionLayer) const;
 
     /// Find all stages in this cache with \p rootLayer and
     /// \p pathResolverContext.  If there is no matching stage in this cache,
-<<<<<<< HEAD
-    /// return an empty vector.  See also FindAllMatching().
-=======
     /// return an empty vector.
->>>>>>> cd7567a3
     USD_API std::vector<UsdStageRefPtr>
     FindAllMatching(const SdfLayerHandle &rootLayer,
                     const ArResolverContext &pathResolverContext) const;
@@ -248,12 +223,7 @@
     /// Find all stages in this cache with \p rootLayer, \p sessionLayer, and
     /// \p pathResolverContext.  If there is no matching stage in this cache,
     /// return an empty vector.  If there is more than one matching stage in
-<<<<<<< HEAD
-    /// this cache, return an arbitrary matching one.  See also
-    /// FindAllMatching().
-=======
     /// this cache, return an arbitrary matching one. 
->>>>>>> cd7567a3
     USD_API std::vector<UsdStageRefPtr>
     FindAllMatching(const SdfLayerHandle &rootLayer,
                     const SdfLayerHandle &sessionLayer,
@@ -294,10 +264,7 @@
     /// from the cache will only destroy the stage if no other UsdStageRefPtrs
     /// exist referring to it.
     USD_API size_t EraseAll(const SdfLayerHandle &rootLayer);
-<<<<<<< HEAD
-=======
-
->>>>>>> cd7567a3
+
     /// Erase all stages present in the cache with \p rootLayer and
     /// \p sessionLayer and return the number erased.  Since the cache contains
     /// UsdStageRefPtr, erasing a stage from the cache will only destroy the
