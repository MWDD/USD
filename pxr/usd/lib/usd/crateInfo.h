//
// Copyright 2016 Pixar
//
// Licensed under the Apache License, Version 2.0 (the "Apache License")
// with the following modification; you may not use this file except in
// compliance with the Apache License and the following modification to it:
// Section 6. Trademarks. is deleted and replaced with:
//
// 6. Trademarks. This License does not grant permission to use the trade
//    names, trademarks, service marks, or product names of the Licensor
//    and its affiliates, except as required to comply with Section 4(c) of
//    the License and to reproduce the content of the NOTICE file.
//
// You may obtain a copy of the Apache License at
//
//     http://www.apache.org/licenses/LICENSE-2.0
//
// Unless required by applicable law or agreed to in writing, software
// distributed under the Apache License with the above modification is
// distributed on an "AS IS" BASIS, WITHOUT WARRANTIES OR CONDITIONS OF ANY
// KIND, either express or implied. See the Apache License for the specific
// language governing permissions and limitations under the Apache License.
//
#ifndef USD_CRATEINFO_H
#define USD_CRATEINFO_H

#include "pxr/usd/usd/api.h"
#include "pxr/base/tf/token.h"

#include <cstddef>
#include <cstdint>
#include <memory>
#include <string>
#include <vector>

/// \class UsdCrateInfo
///
/// A class for introspecting the underlying qualities of .usdc 'crate' files,
/// for diagnostic purposes.
///
class UsdCrateInfo
{
public:
    struct Section {
        Section() = default;
        Section(std::string const &name, int64_t start, int64_t size)
            : name(name), start(start), size(size) {}
        std::string name;
        int64_t start = -1, size = -1;
    };

    struct SummaryStats {
        size_t numSpecs = 0;
        size_t numUniquePaths = 0;
        size_t numUniqueTokens = 0;
        size_t numUniqueStrings = 0;
        size_t numUniqueFields = 0;
        size_t numUniqueFieldSets = 0;
    };

<<<<<<< HEAD
    //! Attempt to open and read \p fileName.
    USD_API
    static UsdCrateInfo Open(std::string const &fileName);

    //! Return summary statistics structure for this file.
    USD_API
    SummaryStats GetSummaryStats() const;

    //! Return the named file sections, their location and sizes in the file.
    USD_API
    std::vector<Section> GetSections() const;

    //! Return the file version.
    USD_API
    TfToken GetFileVersion() const;
    
    //! Return the software version.
    USD_API
=======
    /// Attempt to open and read \p fileName.
    static UsdCrateInfo Open(std::string const &fileName);

    /// Return summary statistics structure for this file.
    SummaryStats GetSummaryStats() const;

    /// Return the named file sections, their location and sizes in the file.
    std::vector<Section> GetSections() const;

    /// Return the file version.
    TfToken GetFileVersion() const;
    
    /// Return the software version.
>>>>>>> d0250c34
    TfToken GetSoftwareVersion() const;

    /// Return true if this object refers to a valid file.
    explicit operator bool() const { return (bool)_impl; }

private:

    struct _Impl;
    std::shared_ptr<_Impl> _impl;
};

#endif // USD_CRATEINFO_H<|MERGE_RESOLUTION|>--- conflicted
+++ resolved
@@ -58,40 +58,24 @@
         size_t numUniqueFieldSets = 0;
     };
 
-<<<<<<< HEAD
-    //! Attempt to open and read \p fileName.
+    /// Attempt to open and read \p fileName.
     USD_API
     static UsdCrateInfo Open(std::string const &fileName);
 
-    //! Return summary statistics structure for this file.
+    /// Return summary statistics structure for this file.
     USD_API
     SummaryStats GetSummaryStats() const;
 
-    //! Return the named file sections, their location and sizes in the file.
+    /// Return the named file sections, their location and sizes in the file.
     USD_API
     std::vector<Section> GetSections() const;
 
-    //! Return the file version.
+    /// Return the file version.
     USD_API
     TfToken GetFileVersion() const;
     
-    //! Return the software version.
+    /// Return the software version.
     USD_API
-=======
-    /// Attempt to open and read \p fileName.
-    static UsdCrateInfo Open(std::string const &fileName);
-
-    /// Return summary statistics structure for this file.
-    SummaryStats GetSummaryStats() const;
-
-    /// Return the named file sections, their location and sizes in the file.
-    std::vector<Section> GetSections() const;
-
-    /// Return the file version.
-    TfToken GetFileVersion() const;
-    
-    /// Return the software version.
->>>>>>> d0250c34
     TfToken GetSoftwareVersion() const;
 
     /// Return true if this object refers to a valid file.
