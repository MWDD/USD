//
// Copyright 2016 Pixar
//
// Licensed under the Apache License, Version 2.0 (the "Apache License")
// with the following modification; you may not use this file except in
// compliance with the Apache License and the following modification to it:
// Section 6. Trademarks. is deleted and replaced with:
//
// 6. Trademarks. This License does not grant permission to use the trade
//    names, trademarks, service marks, or product names of the Licensor
//    and its affiliates, except as required to comply with Section 4(c) of
//    the License and to reproduce the content of the NOTICE file.
//
// You may obtain a copy of the Apache License at
//
//     http://www.apache.org/licenses/LICENSE-2.0
//
// Unless required by applicable law or agreed to in writing, software
// distributed under the Apache License with the above modification is
// distributed on an "AS IS" BASIS, WITHOUT WARRANTIES OR CONDITIONS OF ANY
// KIND, either express or implied. See the Apache License for the specific
// language governing permissions and limitations under the Apache License.
//
#ifndef AR_RESOLVER_H
#define AR_RESOLVER_H

#include "pxr/usd/ar/api.h"
#include <boost/noncopyable.hpp>
#include <string>

class ArResolverContext;
struct ArAssetInfo;
class VtValue;

/// \class ArResolver
///
/// Interface for the asset resolution system. An asset resolver is 
/// responsible for resolving asset information (including the asset's
/// physical path) from a logical path.
<<<<<<< HEAD
class ArResolver 
=======
///
class AR_API ArResolver 
>>>>>>> d0250c34
    : public boost::noncopyable
{
public:
    AR_API
    virtual ~ArResolver();

    // --------------------------------------------------------------------- //
    /// \name Path Resolution Operations
    ///
    /// @{
    // --------------------------------------------------------------------- //

    /// Configures the resolver for a given asset path
    AR_API
    virtual void ConfigureResolverForAsset(const std::string& path) = 0;

    /// Returns the path formed by anchoring \p path to \p anchorPath.
    ///
    /// If \p anchorPath ends with a trailing '/', it is treated as
    /// a directory to which \p path will be anchored. Otherwise, it
    /// is treated as a file and \p path will be anchored to its
    /// containing directory.
    ///
    /// If \p anchorPath is empty, \p path will be returned as-is.
    ///
    /// If \p path is empty or not a relative path, it will be 
    /// returned as-is.
    AR_API
    virtual std::string AnchorRelativePath(
        const std::string& anchorPath, 
        const std::string& path) = 0; 

    /// Returns true if the given path is a relative path.
    AR_API
    virtual bool IsRelativePath(const std::string& path) = 0;

    /// Returns true if the given path is a repository path.
    AR_API
    virtual bool IsRepositoryPath(const std::string& path) = 0;

    /// Returns whether this path is a search path.
    AR_API
    virtual bool IsSearchPath(const std::string& path) = 0;

    /// Returns the normalized extension for the given \p path. 
    AR_API
    virtual std::string GetExtension(const std::string& path) = 0;

    /// Returns a normalized version of the given \p path
    AR_API
    virtual std::string ComputeNormalizedPath(const std::string& path) = 0;

    /// Returns the computed repository path using the current resolver 
    AR_API
    virtual std::string ComputeRepositoryPath(const std::string& path) = 0;

    /// Returns the local path for the given \p path.
    AR_API
    virtual std::string ComputeLocalPath(const std::string& path) = 0;

    /// Returns the resolved filesystem path for the file identified by
    /// the given \p path if it exists. If the file does not exist,
    /// returns an empty string.
    AR_API
    virtual std::string Resolve(const std::string& path) = 0;

    /// @}

    // --------------------------------------------------------------------- //
    /// \name Path Resolver Context Operations
    /// @{

    /// Return a default ArResolverContext that may be bound to this resolver
    /// to resolve assets when no other context is explicitly specified.
    ///
    /// This function should not automatically bind this context, but should
    /// create one that may be used later.
    AR_API
    virtual ArResolverContext CreateDefaultContext() = 0;

    /// Return a default ArResolverContext that may be bound to this resolver
    /// to resolve the asset located at \p filePath when no other context is
    /// explicitly specified.
    ///
    /// This function should not automatically bind this context, but should
    /// create one that may be used later.
    AR_API
    virtual ArResolverContext CreateDefaultContextForAsset(
        const std::string& filePath) = 0;

    /// Return a default ArResolverContext that may be bound to this resolver
    /// to resolve assets located in the given \p fileDirectory when no other
    /// context is explicitly specified.
    ///
    /// This function should not automatically bind this context, but should
    /// create one that may be used later.
    AR_API
    virtual ArResolverContext CreateDefaultContextForDirectory(
        const std::string& fileDirectory) = 0;

    /// Refresh any caches associated with the given context.
    AR_API
    virtual void RefreshContext(const ArResolverContext& context) = 0;

    /// Returns the currently-bound asset resolver context.
    AR_API
    virtual ArResolverContext GetCurrentContext() = 0;

    /// @}

    // --------------------------------------------------------------------- //
    /// \name Layer-specific Operations
    ///
    /// \see SdfLayer
    /// @{
    // --------------------------------------------------------------------- //

    /// Returns the resolved filesystem path for the layer identified
    /// by \p path following the same path resolution behavior as in
    /// \ref Resolve(const std::string&).
    ///
    /// If the layer identified by \p path represents an asset and
    /// \p assetInfo is not \c nullptr, it will be populated with
    /// additional information about the asset.
    ///
    /// \see Resolve(const std::string&).
    AR_API
    virtual std::string ResolveWithAssetInfo(
        const std::string& path, 
        ArAssetInfo* assetInfo) = 0;

    /// Update \p assetInfo with respect to the given \p fileVersion
    AR_API
    virtual void UpdateAssetInfo(
        const std::string& identifier,
        const std::string& filePath,
        const std::string& fileVersion,
        ArAssetInfo* assetInfo) = 0;

    /// Returns true if a layer may be written to the given \p path, false
    /// otherwise. 
    /// 
    /// If this function returns false and \p whyNot is not \c nullptr,
    /// it will be filled in with an explanation.
    AR_API
    virtual bool CanWriteLayerToPath(
        const std::string& path,
        std::string* whyNot) = 0;

    /// Returns true if a new layer may be created using the given
    /// \p identifier, false otherwise.
    ///
    /// If this function returns false and \p whyNot is not \c nullptr,
    /// it will be filled in with an explanation.
    AR_API
    virtual bool CanCreateNewLayerWithIdentifier(
        const std::string& identifier, 
        std::string* whyNot) = 0;

    /// @}

protected:
    // --------------------------------------------------------------------- //
    /// \name Scoped Resolution Caches
    ///
    /// A scoped resolution cache indicates to the resolver that results of
    /// calls to Resolve should be cached for a certain scope. This is
    /// important for performance and also for consistency -- it ensures 
    /// that repeated calls to Resolve with the same parameters will
    /// return the same result.
    ///
    /// Scoped caches are managed by ArResolverScopedCache instances, which
    /// call _BeginCacheScope on construction and _EndCacheScope on 
    /// destruction. Note that these instances may be nested. The resolver 
    /// must cache the results of Resolve until the last instance is 
    /// destroyed.
    ///
    /// ArResolverScopedCache instances only apply to the thread in
    /// which they are created. If multiple threads are running and an
    /// ArResolverScopedCache is created in one of those threads, caching
    /// should be enabled in that thread only. 
    ///
    /// Resolvers can populate an ArResolverScopedCache with data
    /// for implementation-specific purposes. An ArResolverScopedCache
    /// may share this data with other instances, including instances that
    /// are created in different threads. This allows cache data to be
    /// shared across threads, which means the resolver must ensure it 
    /// is safe to access this data concurrently.
    ///
    /// \see ArResolverScopedCache
    /// @{
    // --------------------------------------------------------------------- //

    friend class ArResolverScopedCache;

    /// Called by ArResolverScopedCache to mark the start of a resolution
    /// caching scope. 
    ///
    /// Resolvers may fill \p cacheScopeData with arbitrary data, which will
    /// be stored in the ArResolverScopedCache. If an ArResolverScopedCache
    /// is constructed with data shared from another ArResolverScopedCache
    /// instance, \p cacheScopeData will contain a copy of that data.
    virtual void _BeginCacheScope(
        VtValue* cacheScopeData) = 0;

    /// Called by ArResolverScopedCache to mark the end of a resolution
    /// caching scope.
    ///
    /// \p cacheScopeData will contain the data stored in the 
    /// ArResolverScopedCache from the call to _BeginCacheScope.
    virtual void _EndCacheScope(
        VtValue* cacheScopeData) = 0;

    /// @}

    // --------------------------------------------------------------------- //
    /// \name Path Resolver Context Operations
    ///
    /// \see ArResolverContext
    /// \see ArResolverContextBinder
    /// @{
    // --------------------------------------------------------------------- //

    friend class ArResolverContextBinder;

    virtual void _BindContext(
        const ArResolverContext& context,
        VtValue* bindingData) = 0;

    virtual void _UnbindContext(
        const ArResolverContext& context,
        VtValue* bindingData) = 0;

    /// @}

protected:
    ArResolver();
};

/// Returns the configured asset resolver.
AR_API
ArResolver& ArGetResolver();

#endif // AR_RESOLVER_H<|MERGE_RESOLUTION|>--- conflicted
+++ resolved
@@ -37,12 +37,7 @@
 /// Interface for the asset resolution system. An asset resolver is 
 /// responsible for resolving asset information (including the asset's
 /// physical path) from a logical path.
-<<<<<<< HEAD
 class ArResolver 
-=======
-///
-class AR_API ArResolver 
->>>>>>> d0250c34
     : public boost::noncopyable
 {
 public:
