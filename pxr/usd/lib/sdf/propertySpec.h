//
// Copyright 2016 Pixar
//
// Licensed under the Apache License, Version 2.0 (the "Apache License")
// with the following modification; you may not use this file except in
// compliance with the Apache License and the following modification to it:
// Section 6. Trademarks. is deleted and replaced with:
//
// 6. Trademarks. This License does not grant permission to use the trade
//    names, trademarks, service marks, or product names of the Licensor
//    and its affiliates, except as required to comply with Section 4(c) of
//    the License and to reproduce the content of the NOTICE file.
//
// You may obtain a copy of the Apache License at
//
//     http://www.apache.org/licenses/LICENSE-2.0
//
// Unless required by applicable law or agreed to in writing, software
// distributed under the Apache License with the above modification is
// distributed on an "AS IS" BASIS, WITHOUT WARRANTIES OR CONDITIONS OF ANY
// KIND, either express or implied. See the Apache License for the specific
// language governing permissions and limitations under the Apache License.
//
#ifndef SDF_PROPERTYSPEC_H
#define SDF_PROPERTYSPEC_H

/// \file sdf/propertySpec.h

#include "pxr/usd/sdf/declareSpec.h"
#include "pxr/usd/sdf/spec.h"
#include "pxr/usd/sdf/declareHandles.h"
#include "pxr/usd/sdf/proxyTypes.h"
#include "pxr/usd/sdf/types.h"
#include "pxr/usd/sdf/api.h"

#include "pxr/base/vt/value.h"

#include "pxr/base/tf/declarePtrs.h"
#include "pxr/base/tf/token.h"

#include <iosfwd>
#include <string>

/// \class SdfPropertySpec
///
/// Base class for SdfAttributeSpec and SdfRelationshipSpec.
///
/// Scene Spec Attributes (SdfAttributeSpec) and Relationships
/// (SdfRelationshipSpec) are the basic properties that make up Scene Spec Prims
/// (SdfPrimSpec).  They share many qualities and can sometimes be treated
/// uniformly.  The common qualities are provided by this base class.
///
/// NOTE: Do not use Python reserved words and keywords as attribute names.
/// This will cause attribute resolution to fail.
///
class SdfPropertySpec : public SdfSpec
{
    SDF_DECLARE_ABSTRACT_SPEC(SdfSchema, SdfPropertySpec, SdfSpec);

public:
    ///
    /// \name Name
    /// @{

<<<<<<< HEAD
    /// \brief Returns the property's name.
    SDF_API
    const std::string &GetName() const;

    /// \brief Returns the property's name, as a token.
    SDF_API
=======
    /// Returns the property's name.
    const std::string &GetName() const;

    /// Returns the property's name, as a token.
>>>>>>> d0250c34
    TfToken GetNameToken() const;

    /// Returns true if setting the property spec's name to \p newName
    /// will succeed.
    ///
    /// Returns false if it won't, and sets \p whyNot with a string
    /// describing why not.
    SDF_API
    bool CanSetName(const std::string &newName, std::string *whyNot) const;

    /// Sets the property's name.
    ///
    /// A Prim's properties must be unique by name. Setting the
    /// name to the same name as an existing property is an error.
    ///
    /// Setting \p validate to false, will skip validation of the newName
    /// (that is, CanSetName will not be called).
    SDF_API
    bool SetName(const std::string &newName, bool validate = true);

    /// Returns true if the given name is considered a valid name for a
    /// property.  A valid name is not empty, and does not use invalid
    /// characters (such as '/', '[', or '.').
    SDF_API
    static bool IsValidName(const std::string &name);

    /// @}
    /// \name Ownership
    /// @{

<<<<<<< HEAD
    /// \brief Returns the owner prim or relationship of this property.
    SDF_API
=======
    /// Returns the owner prim or relationship of this property.
>>>>>>> d0250c34
    SdfSpecHandle GetOwner() const;

    /// @}
    /// \name Metadata
    /// @{

    /// Returns the property's custom data.
    ///
    /// The default value for custom data is an empty dictionary.
    ///
    /// Custom data is for use by plugins or other non-tools supplied
    /// extensions that need to be able to store data attached to arbitrary
    /// scene objects.  Note that if the only objects you want to store data
    /// on are prims, using custom attributes is probably a better choice.
    /// But if you need to possibly store this data on attributes or
    /// relationships or as annotations on reference arcs, then custom data
    /// is an appropriate choice.
    SDF_API
    SdfDictionaryProxy GetCustomData() const;

    /// Returns the asset info dictionary for this property.
    /// 
    /// The default value is an empty dictionary. 
    /// 
    /// The asset info dictionary is used to annotate SdfAssetPath-valued 
    /// attributes pointing to the root-prims of assets (generally organized 
    /// as models) with various data related to asset management. For example, 
    /// asset name, root layer identifier, asset version etc.
    /// 
    /// \note It is only valid to author assetInfo on attributes that are of 
    /// type SdfAssetPath.
    /// 
    SDF_API
    SdfDictionaryProxy GetAssetInfo() const;

    /// Sets a property custom data entry.
    ///
    /// If \p value is empty, then this removes the given custom data entry.
    SDF_API
    void SetCustomData(const std::string &name, const VtValue &value);

    /// Sets a asset info entry for this property.
    ///
    /// If \p value is empty, then this removes the given asset info entry.
    /// 
    /// \sa GetAssetInfo()
    ///
    SDF_API
    void SetAssetInfo(const std::string& name, const VtValue& value);

    /// Returns the displayGroup string for this property spec.
    ///
    /// The default value for displayGroup is empty string.
    SDF_API
    std::string GetDisplayGroup() const;

    /// Sets the displayGroup string for this property spec.
    SDF_API
    void SetDisplayGroup(const std::string &value);

    /// Returns the displayName string for this property spec.
    ///
    /// The default value for displayName is empty string.
    SDF_API
    std::string GetDisplayName() const;

    /// Sets the displayName string for this property spec.
    SDF_API
    void SetDisplayName(const std::string &value);

    /// Returns the documentation string for this property spec.
    ///
    /// The default value for documentation is empty string.
    SDF_API
    std::string GetDocumentation() const;

    /// Sets the documentation string for this property spec.
    SDF_API
    void SetDocumentation(const std::string &value);

    /// Returns whether this property spec will be hidden in browsers.
    ///
    /// The default value for hidden is false.
    SDF_API
    bool GetHidden() const;

    /// Sets whether this property spec will be hidden in browsers.
    SDF_API
    void SetHidden(bool value);

    /// Returns the property's permission restriction.
    ///
    /// The default value for permission is SdfPermissionPublic.
    SDF_API
    SdfPermission GetPermission() const;

    /// Sets the property's permission restriction.
    SDF_API
    void SetPermission(SdfPermission value);

    /// Returns the prefix string for this property spec.
    ///
    /// The default value for prefix is "".
    SDF_API
    std::string GetPrefix() const;

    /// Sets the prefix string for this property spec.
    SDF_API
    void SetPrefix(const std::string &value);

    /// Returns the property's symmetric peer.
    ///
    /// The default value for the symmetric peer is an empty string.
    SDF_API
    std::string GetSymmetricPeer() const;

    /// Sets the property's symmetric peer.
    ///
    /// If \p peerName is empty, then this removes any symmetric peer for the
    /// given property.
    SDF_API
    void SetSymmetricPeer(const std::string &peerName);

    /// Returns the property's symmetry arguments.
    ///
    /// The default value for symmetry arguments is an empty dictionary.
    SDF_API
    SdfDictionaryProxy GetSymmetryArguments() const;

    /// Sets a property symmetry argument.
    ///
    /// If \p value is empty, then this removes the argument with the given
    /// \p name.
    SDF_API
    void SetSymmetryArgument(const std::string &name, const VtValue &value);

    /// Returns the property's symmetry function.
    ///
    /// The default value for the symmetry function is an empty token.
    SDF_API
    TfToken GetSymmetryFunction() const;

    /// Sets the property's symmetry function.
    ///
    /// If \p functionName is empty, then this removes any symmetry function
    /// for the given property.
    SDF_API
    void SetSymmetryFunction(const TfToken &functionName);

    /// @}
    /// \name Property value API
    /// @{

<<<<<<< HEAD
    /// \brief Returns the entire set of time samples.
    SDF_API
=======
    /// Returns the entire set of time samples.
>>>>>>> d0250c34
    SdfTimeSampleMap GetTimeSampleMap() const;

    /// Returns the TfType representing the value type this property holds.
    SDF_API
    TfType GetValueType() const;

    /// Returns the name of the value type that this property holds.
    ///
    /// Returns the typename used to represent the types of value held by
    /// this attribute.
    SDF_API
    SdfValueTypeName GetTypeName() const;

    /// Returns the attribute's default value.
    ///
    /// If it doesn't have a default value, an empty VtValue is returned.
    SDF_API
    VtValue GetDefaultValue() const;

    /// Sets the attribute's default value.
    ///
    /// Returns true if successful, false otherwise.  Fails if \p defaultValue
    /// has wrong type.
    SDF_API
    bool SetDefaultValue(const VtValue &defaultValue);

    /// Returns true if a default value is set for this attribute.
    SDF_API
    bool HasDefaultValue() const;

    /// Clear the attribute's default value.
    SDF_API
    void ClearDefaultValue();

    /// @}
    /// \name Spec properties
    /// @{

    /// Returns the comment string for this property spec.
    ///
    /// The default value for comment is "".
    SDF_API
    std::string GetComment() const;

    /// Sets the comment string for this property spec.
    SDF_API
    void SetComment(const std::string &value);

    /// Returns true if this spec declares a custom property
    SDF_API
    bool IsCustom() const;

    /// Sets whether this spec declares a custom property
    SDF_API
    void SetCustom(bool custom);

    /// Returns the variability of the property.
    ///
    /// An attribute's variability may be \c Varying (the default),
    /// \c Uniform, \c Config, or \c Computed.
    ///
    /// A relationship's variability may be \c Varying or \c Uniform (the
    /// default)
    ///
    /// <ul>
    ///     <li>\c Varying attributes may be directly authored, animated and
    ///         affected by \p Actions.  They are the most flexible.
    ///         Varying relationships can have a default and an anim spline,
    ///         in addition to a list of targets.
    ///
    ///     <li>\c Uniform attributes may be authored only with non-animated
    ///         values (default values).  They cannot be affected by \p Actions,
    ///         but they can be connected to other Uniform attributes.
    ///         Uniform relationships have a list of targets but do not have
    ///         default or anim spline values.
    ///
    ///     <li>\c Config attributes are the same as Uniform except that a Prim
    ///         can choose to alter its collection of built-in properties based
    ///         on the values of its Config attributes.
    ///
    ///     <li>\c Computed attributes may not be authored in scene description.
    ///         Prims determine the values of their Computed attributes through
    ///         Prim-specific computation.  They may not be connected.
    /// </ul>
    SDF_API
    SdfVariability GetVariability() const;

    /// Returns true if this PropertySpec has no significant data other than
    /// just what is necessary for instantiation.
    /// 
    /// For example, "double foo" has only required fields, but "double foo = 3"
    /// has more than just what is required.
    /// 
    /// This is similar to IsInert except that IsInert will always return false 
    /// even for properties that have only required fields; PropertySpecs are 
    /// never considered inert because even a spec with only required fields 
    /// will cause instantiation of on-demand properties.
    ///
    SDF_API
    bool HasOnlyRequiredFields() const;

private:
    TfToken _GetAttributeValueTypeName() const;
};

#endif  // #ifndef SDF_PROPERTYSPEC_H<|MERGE_RESOLUTION|>--- conflicted
+++ resolved
@@ -62,19 +62,12 @@
     /// \name Name
     /// @{
 
-<<<<<<< HEAD
-    /// \brief Returns the property's name.
+    /// Returns the property's name.
     SDF_API
     const std::string &GetName() const;
 
-    /// \brief Returns the property's name, as a token.
-    SDF_API
-=======
-    /// Returns the property's name.
-    const std::string &GetName() const;
-
     /// Returns the property's name, as a token.
->>>>>>> d0250c34
+    SDF_API
     TfToken GetNameToken() const;
 
     /// Returns true if setting the property spec's name to \p newName
@@ -105,12 +98,8 @@
     /// \name Ownership
     /// @{
 
-<<<<<<< HEAD
-    /// \brief Returns the owner prim or relationship of this property.
-    SDF_API
-=======
     /// Returns the owner prim or relationship of this property.
->>>>>>> d0250c34
+    SDF_API
     SdfSpecHandle GetOwner() const;
 
     /// @}
@@ -264,12 +253,8 @@
     /// \name Property value API
     /// @{
 
-<<<<<<< HEAD
-    /// \brief Returns the entire set of time samples.
-    SDF_API
-=======
     /// Returns the entire set of time samples.
->>>>>>> d0250c34
+    SDF_API
     SdfTimeSampleMap GetTimeSampleMap() const;
 
     /// Returns the TfType representing the value type this property holds.
