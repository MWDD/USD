//
// Copyright 2016 Pixar
//
// Licensed under the Apache License, Version 2.0 (the "Apache License")
// with the following modification; you may not use this file except in
// compliance with the Apache License and the following modification to it:
// Section 6. Trademarks. is deleted and replaced with:
//
// 6. Trademarks. This License does not grant permission to use the trade
//    names, trademarks, service marks, or product names of the Licensor
//    and its affiliates, except as required to comply with Section 4(c) of
//    the License and to reproduce the content of the NOTICE file.
//
// You may obtain a copy of the Apache License at
//
//     http://www.apache.org/licenses/LICENSE-2.0
//
// Unless required by applicable law or agreed to in writing, software
// distributed under the Apache License with the above modification is
// distributed on an "AS IS" BASIS, WITHOUT WARRANTIES OR CONDITIONS OF ANY
// KIND, either express or implied. See the Apache License for the specific
// language governing permissions and limitations under the Apache License.
//
#ifndef SDF_RELATIONSHIPSPEC_H
#define SDF_RELATIONSHIPSPEC_H

<<<<<<< HEAD
#include "pxr/usd/sdf/api.h"
=======
/// \file sdf/relationshipSpec.h

>>>>>>> d0250c34
#include "pxr/usd/sdf/declareSpec.h"
#include "pxr/usd/sdf/propertySpec.h"
#include "pxr/usd/sdf/types.h"

template <class TypePolicy> class Sdf_ListEditor;
template <class T> class Sdf_MarkerUtils;

/// \class SdfRelationshipSpec
///
/// A property that contains a reference to one or more SdfPrimSpec instances.
///
/// A relationship may refer to one or more target prims or attributes.
/// All targets of a single relationship are considered to be playing the same
/// role. Note that \c role does not imply that the target prims or attributes
/// are of the same \c type.
///
/// Relationships may be annotated with relational attributes.
/// Relational attributes are named SdfAttributeSpec objects containing
/// values that describe the relationship.  For example, point weights are
/// commonly expressed as relational attributes.
///
class SdfRelationshipSpec : public SdfPropertySpec
{
    SDF_DECLARE_SPEC(SdfSchema, SdfSpecTypeRelationship,
                     SdfRelationshipSpec, SdfPropertySpec);

public:
    typedef SdfRelationshipSpec This;
    typedef SdfPropertySpec Parent;

    ///
    /// \name Spec creation
    /// @{

    /// Creates a new prim relationship instance.
    ///
    /// Creates and returns a new relationship for the given prim.
    /// The \p owner will own the newly created relationship.
    SDF_API
    static SdfRelationshipSpecHandle
    New(const SdfPrimSpecHandle& owner,
        const std::string& name,
        bool custom = true,
        SdfVariability variability = SdfVariabilityUniform);

    /// @}

    /// \name Relationship targets
    /// @{

    /// Returns the relationship's target path list editor.
    ///
    /// The list of the target paths for this relationship may be modified
    /// through the proxy.
    SDF_API
    SdfTargetsProxy GetTargetPathList() const;

    /// Returns true if the relationship has any target paths.
    SDF_API
    bool HasTargetPathList() const;

    /// Clears the list of target paths on this relationship.
    SDF_API
    void ClearTargetPathList() const;

    /// Updates the specified target path.
    ///
    /// Replaces the path given by \p oldPath with the one specified by
    /// \p newPath.  Relational attributes are updated if necessary.
    SDF_API
    void ReplaceTargetPath(const SdfPath& oldPath, const SdfPath& newPath);

    /// Removes the specified target path.
    ///
    /// Removes the given target path and any relational attributes for the
    /// given target path. If \p preserveTargetOrder is \c true, Erase() is
    /// called on the list editor instead of RemoveItemEdits(). This preserves
    /// the ordered items list.
    SDF_API
    void RemoveTargetPath(const SdfPath& path, bool preserveTargetOrder = false);

    /// @}
    /// \name Relational attributes
    /// @{

    /// Gets the attributes for the given target path.
    SDF_API
    SdfRelationalAttributeSpecView
    GetAttributesForTargetPath(const SdfPath& path) const;

    /// Sets the attributes for the given target path as a vector.
    SDF_API
    void SetAttributesForTargetPath(const SdfPath& path,
                                    const SdfAttributeSpecHandleVector& newAttrs);

    /// Inserts the given attribute for the given target path.
    SDF_API
    bool InsertAttributeForTargetPath(const SdfPath& path,
                                      const SdfAttributeSpecHandle& attr,
                                      int index = -1);

    /// Removes an attribute from the given target path.
    SDF_API
    void RemoveAttributeForTargetPath(const SdfPath& path,
                                      const SdfAttributeSpecHandle& attr);

    /// Returns all target paths for which there are relational attributes.
    SDF_API
    SdfPathVector GetAttributeTargetPaths() const;

    /// Returns the target path for the given relational attribute.
    SDF_API
    SdfPath
    GetTargetPathForAttribute(const SdfAttributeSpecConstHandle& attr) const;

    /// @}
    /// \name Relational attribute ordering
    /// @{

    // A simple type used for bulk replacement of all attribute orders.
    typedef std::map< SdfPath, std::vector<TfToken> > AttributeOrderMap;

    /// Returns list of all target paths for which an ordering of relational
    /// attributes exists.
    SDF_API
    SdfPathVector GetAttributeOrderTargetPaths() const;

    /// Returns true if a relational attribute ordering is authored for the
    /// given target \p path.
    SDF_API
    bool HasAttributeOrderForTargetPath(const SdfPath& path) const;

    /// Returns a list editor proxy for authoring relational attribute
    /// orderings for the given target \p path. If no ordering exists for
    /// \p path, an invalid proxy object is returned.
    SDF_API
    SdfNameOrderProxy GetAttributeOrderForTargetPath(const SdfPath& path) const;

    /// Returns a list editor proxy for authoring relational attribute
    /// orderings for the given target \p path. This may create a relationship
    /// target spec for \p path if one does not already exist.
    SDF_API
    SdfNameOrderProxy GetOrCreateAttributeOrderForTargetPath(
        const SdfPath& path);

    /// Replaces all target attribute orders with the given map.
    ///
    /// The map's keys are the target paths whose attributes should be
    /// ordered.  The values are vectors of strings specifying the
    /// ordering for each path.
    SDF_API
    void SetTargetAttributeOrders(const AttributeOrderMap& orders);

    /// Reorders the given list of attribute names according to the reorder
    /// attributes statement for the given target path.
    ///
    /// This routine employs the standard list editing operation for ordered
    /// items in a ListEditor.
    SDF_API
    void ApplyAttributeOrderForTargetPath(
        const SdfPath& path, std::vector<TfToken>* vec) const;

    /// @}
    /// \name Markers
    /// @{

    // A simple type used for bulk replacement of all target markers.
    typedef std::map<SdfPath, std::string, 
                     SdfPath::FastLessThan> TargetMarkerMap;

    /// Returns a copy of all the target markers for this relationship.
    SDF_API
    TargetMarkerMap GetTargetMarkers() const;

    /// Sets the all the target markers for this relationship.
    SDF_API
    void SetTargetMarkers(const TargetMarkerMap& markers);

<<<<<<< HEAD
    /// \brief Returns the marker for this relationship for the given target 
    /// path.
    SDF_API
=======
    /// Returns the marker for this relationship for the given target path.
>>>>>>> d0250c34
    std::string GetTargetMarker(const SdfPath& path) const;

    /// Sets the marker for this relationship for the given target path. 
    /// 
    /// If an empty string is specified, the target marker will be cleared.
    SDF_API
    void SetTargetMarker(const SdfPath& path, const std::string& marker);

<<<<<<< HEAD
    /// \brief Clears the marker for the given target path.
    SDF_API
=======
    /// Clears the marker for the given target path.
>>>>>>> d0250c34
    void ClearTargetMarker(const SdfPath& path);

    /// Returns all target paths on which markers are specified.
    SDF_API
    SdfPathVector GetTargetMarkerPaths() const;

    /// Get whether loading the target of this relationship is necessary
    /// to load the prim we're attached to
    SDF_API
    bool GetNoLoadHint(void) const;

    /// Set whether loading the target of this relationship is necessary
    /// to load the prim we're attached to
    SDF_API
    void SetNoLoadHint(bool noload);

    /// @}

private:
    SdfPath _CanonicalizeTargetPath(const SdfPath& path) const;

    SdfPath _MakeCompleteTargetSpecPath(const SdfPath& srcPath) const;

    SdfSpecHandle _GetTargetSpec(const SdfPath& path) const;

    SdfSpecHandle _FindOrCreateTargetSpec(const SdfPath& path);

    boost::shared_ptr<Sdf_ListEditor<SdfNameTokenKeyPolicy> >
    _GetTargetAttributeOrderEditor(const SdfPath& path) const;

    SdfSpecHandle _FindOrCreateChildSpecForMarker(const SdfPath& key);

    // Allow access to functions for creating child specs for markers.
    friend class Sdf_MarkerUtils<SdfRelationshipSpec>;

    // Allow access to _GetTarget() for the  relational attribute c'tor
    friend class SdfAttributeSpec;

    // Allow access to retrieve relationship spec for this API object.
    friend class Sdf_PyRelationshipAccess;
};

#endif // SDF_RELATIONSHIPSPEC_H<|MERGE_RESOLUTION|>--- conflicted
+++ resolved
@@ -24,12 +24,9 @@
 #ifndef SDF_RELATIONSHIPSPEC_H
 #define SDF_RELATIONSHIPSPEC_H
 
-<<<<<<< HEAD
+/// \file sdf/relationshipSpec.h
+
 #include "pxr/usd/sdf/api.h"
-=======
-/// \file sdf/relationshipSpec.h
-
->>>>>>> d0250c34
 #include "pxr/usd/sdf/declareSpec.h"
 #include "pxr/usd/sdf/propertySpec.h"
 #include "pxr/usd/sdf/types.h"
@@ -208,13 +205,8 @@
     SDF_API
     void SetTargetMarkers(const TargetMarkerMap& markers);
 
-<<<<<<< HEAD
-    /// \brief Returns the marker for this relationship for the given target 
-    /// path.
-    SDF_API
-=======
     /// Returns the marker for this relationship for the given target path.
->>>>>>> d0250c34
+    SDF_API
     std::string GetTargetMarker(const SdfPath& path) const;
 
     /// Sets the marker for this relationship for the given target path. 
@@ -223,12 +215,8 @@
     SDF_API
     void SetTargetMarker(const SdfPath& path, const std::string& marker);
 
-<<<<<<< HEAD
-    /// \brief Clears the marker for the given target path.
-    SDF_API
-=======
     /// Clears the marker for the given target path.
->>>>>>> d0250c34
+    SDF_API
     void ClearTargetMarker(const SdfPath& path);
 
     /// Returns all target paths on which markers are specified.
