//
// Copyright 2016 Pixar
//
// Licensed under the Apache License, Version 2.0 (the "Apache License")
// with the following modification; you may not use this file except in
// compliance with the Apache License and the following modification to it:
// Section 6. Trademarks. is deleted and replaced with:
//
// 6. Trademarks. This License does not grant permission to use the trade
//    names, trademarks, service marks, or product names of the Licensor
//    and its affiliates, except as required to comply with Section 4(c) of
//    the License and to reproduce the content of the NOTICE file.
//
// You may obtain a copy of the Apache License at
//
//     http://www.apache.org/licenses/LICENSE-2.0
//
// Unless required by applicable law or agreed to in writing, software
// distributed under the Apache License with the above modification is
// distributed on an "AS IS" BASIS, WITHOUT WARRANTIES OR CONDITIONS OF ANY
// KIND, either express or implied. See the Apache License for the specific
// language governing permissions and limitations under the Apache License.
//
#ifndef GLF_GLEW_H
#define GLF_GLEW_H

/// \file glf/glew.h

#include <GL/glew.h>

#include "pxr/imaging/glf/api.h"

<<<<<<< HEAD
/// \brief A thread safe wrapper around glewInit()
=======
/// A thread safe wrapper around glewInit()
>>>>>>> cd7567a3
GLF_API void GlfGlewInit();

#endif<|MERGE_RESOLUTION|>--- conflicted
+++ resolved
@@ -30,11 +30,7 @@
 
 #include "pxr/imaging/glf/api.h"
 
-<<<<<<< HEAD
-/// \brief A thread safe wrapper around glewInit()
-=======
 /// A thread safe wrapper around glewInit()
->>>>>>> cd7567a3
 GLF_API void GlfGlewInit();
 
 #endif