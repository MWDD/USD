//
// Copyright 2016 Pixar
//
// Licensed under the Apache License, Version 2.0 (the "Apache License")
// with the following modification; you may not use this file except in
// compliance with the Apache License and the following modification to it:
// Section 6. Trademarks. is deleted and replaced with:
//
// 6. Trademarks. This License does not grant permission to use the trade
//    names, trademarks, service marks, or product names of the Licensor
//    and its affiliates, except as required to comply with Section 4(c) of
//    the License and to reproduce the content of the NOTICE file.
//
// You may obtain a copy of the Apache License at
//
//     http://www.apache.org/licenses/LICENSE-2.0
//
// Unless required by applicable law or agreed to in writing, software
// distributed under the Apache License with the above modification is
// distributed on an "AS IS" BASIS, WITHOUT WARRANTIES OR CONDITIONS OF ANY
// KIND, either express or implied. See the Apache License for the specific
// language governing permissions and limitations under the Apache License.
//
#ifndef GLF_INFO_H
#define GLF_INFO_H

<<<<<<< HEAD
#include "pxr/imaging/glf/api.h"
=======
/// \file glf/info.h

>>>>>>> d0250c34
#include <string>

/// Tests for GL extension support.
///
/// Returns \c true if each extension name listed in \a extensions
/// is supported by the current GL context.
GLF_API
bool GlfHasExtensions(std::string const & extensions);

<<<<<<< HEAD
/// \brief Tests whether the current GL context only has
/// minimal graphics support.  This is true for NX clients at least.
GLF_API
=======
/// Tests whether the current GL context only has minimal graphics support.
/// This is true for NX clients at least.
>>>>>>> d0250c34
bool GlfHasLegacyGraphics();

#endif<|MERGE_RESOLUTION|>--- conflicted
+++ resolved
@@ -24,12 +24,9 @@
 #ifndef GLF_INFO_H
 #define GLF_INFO_H
 
-<<<<<<< HEAD
-#include "pxr/imaging/glf/api.h"
-=======
 /// \file glf/info.h
 
->>>>>>> d0250c34
+#include "pxr/imaging/glf/api.h"
 #include <string>
 
 /// Tests for GL extension support.
@@ -39,14 +36,9 @@
 GLF_API
 bool GlfHasExtensions(std::string const & extensions);
 
-<<<<<<< HEAD
-/// \brief Tests whether the current GL context only has
-/// minimal graphics support.  This is true for NX clients at least.
-GLF_API
-=======
 /// Tests whether the current GL context only has minimal graphics support.
 /// This is true for NX clients at least.
->>>>>>> d0250c34
+GLF_API
 bool GlfHasLegacyGraphics();
 
 #endif