--- conflicted
+++ resolved
@@ -95,13 +95,8 @@
     {
     } 
 
-<<<<<<< HEAD
-    //! \brief
-    // Evaluate the ramp at the given value.  x is in [0..1].
+    /// Evaluate the ramp at the given value.  x is in [0..1].
     GF_API
-=======
-    /// Evaluate the ramp at the given value.  x is in [0..1].
->>>>>>> a6e4cf53
     GfRGB Eval(const double x) const;
 
     bool operator ==(const GfColorRamp &ramp) const {
