--- conflicted
+++ resolved
@@ -24,12 +24,9 @@
 #ifndef GF_GAMMA_H
 #define GF_GAMMA_H
 
-<<<<<<< HEAD
-=======
 /// \file gf/gamma.h
 /// Utilities to map colors between gamma spaces.
 
->>>>>>> cd7567a3
 #include "pxr/base/gf/api.h"
 
 class GfVec3f;
@@ -37,30 +34,6 @@
 class GfVec4f;
 class GfVec4d;
 
-<<<<<<< HEAD
-/*!
- * \file gf/gamma.h
- * \brief Utilities to map colors between gamma spaces.
- */
-
-/// Return a new vector with each component of \p v
-/// raised to the power \p gamma
-GF_API
-GfVec3f GfApplyGamma(const GfVec3f &v, double gamma);
-
-/// Return a new vector with each component of \p v
-/// raised to the power \p gamma
-GF_API
-GfVec3d GfApplyGamma(const GfVec3d &v, double gamma);
-
-/// Return a new vector with the first three components of \p v
-/// raised to the power \p gamma and the fourth component unchanged.
-GF_API
-GfVec4f GfApplyGamma(const GfVec4f &v, double gamma);
-
-/// Return a new vector with the first three components of \p v
-/// raised to the power \p gamma and the fourth component unchanged.
-=======
 /// Return a new vector with each component of \p v raised to the power \p
 /// gamma
 GF_API
@@ -78,7 +51,6 @@
 
 /// Return a new vector with the first three components of \p v raised to the
 /// power \p gamma and the fourth component unchanged.
->>>>>>> cd7567a3
 GF_API
 GfVec4d GfApplyGamma(const GfVec4d &v, double gamma);
 
@@ -97,9 +69,5 @@
 /// instantiated for GfVec3f, GfVec4d, GfVec3d, and GfVec4d
 template <class T>
 GF_API T GfConvertDisplayToLinear(const T& v);
-<<<<<<< HEAD
-
-=======
->>>>>>> cd7567a3
 
 #endif /* GF_GAMMA_H */