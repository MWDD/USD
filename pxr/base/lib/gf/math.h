--- conflicted
+++ resolved
@@ -24,16 +24,12 @@
 #ifndef GF_MATH_H
 #define GF_MATH_H
 
-<<<<<<< HEAD
+/// \file gf/math.h
+/// \ingroup group_gf_BasicMath
+/// Assorted mathematical utility functions.
+
 #include "pxr/base/arch/math.h"
 #include "pxr/base/gf/api.h"
-=======
-/// \file gf/math.h
-/// \ingroup group_gf_BasicMath
-/// Assorted mathematical utility functions.
->>>>>>> a6e4cf53
-
-#include "pxr/base/arch/math.h"
 
 /// Returns true if \p a and \p b are with \p epsilon of each other.
 /// \ingroup group_gf_BasicMath
@@ -165,17 +161,6 @@
     return value;
 }    
 
-<<<<<<< HEAD
-/*!
- * \brief The mod function with "correct" behaviour for negative numbers.
- * \ingroup group_gf_BasicMath
- *
- * If \p a = \c n \p b for some integer \p n, zero is returned.
- * Otherwise, for positive \p a, the value returned is \c fmod(a,b),
- * and for negative \p a, the value returned is \c fmod(a,b)+b.
- */
-GF_API
-=======
 /// The mod function with "correct" behaviour for negative numbers.
 ///
 /// If \p a = \c n \p b for some integer \p n, zero is returned.
@@ -183,7 +168,7 @@
 /// and for negative \p a, the value returned is \c fmod(a,b)+b.
 ///
 /// \ingroup group_gf_BasicMath
->>>>>>> a6e4cf53
+GF_API
 double GfMod(double a, double b);
 /// \overload
 // \ingroup group_gf_BasicMath
