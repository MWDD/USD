--- conflicted
+++ resolved
@@ -78,20 +78,11 @@
     {
     }
 
-<<<<<<< HEAD
-    //!
-    // Implicitly convert from GfQuatf.
-    GF_API
-    GfQuatd(class GfQuatf const &other);
-    
-    //!
-    // Implicitly convert from GfQuath.
-    GF_API
-=======
     /// Implicitly convert from GfQuatf.
+    GF_API
     GfQuatd(class GfQuatf const &other);
     /// Implicitly convert from GfQuath.
->>>>>>> a6e4cf53
+    GF_API
     GfQuatd(class GfQuath const &other);
 
     /// Return the identity quaternion, with real coefficient 1 and an
@@ -129,18 +120,10 @@
         return ret;
     }
 
-<<<<<<< HEAD
-    //!
-    // Normalizes this quaternion in place to unit length, returning
-    // the length before normalization. If the length of this
-    // quaternion is smaller than \p eps, this sets the quaternion to
-    // identity.
-    GF_API
-=======
     /// Normalizes this quaternion in place to unit length, returning the
     /// length before normalization. If the length of this quaternion is
     /// smaller than \p eps, this sets the quaternion to identity.
->>>>>>> a6e4cf53
+    GF_API
     double Normalize(double eps = GF_MIN_VECTOR_LENGTH);
 
     /// Return this quaternion's conjugate, which is the quaternion with the
@@ -180,13 +163,8 @@
         return !(*this == q);
     }
 
-<<<<<<< HEAD
-    //!
-    // Post-multiply quaternion \p q into this quaternion.
-    GF_API
-=======
     /// Post-multiply quaternion \p q into this quaternion.
->>>>>>> a6e4cf53
+    GF_API
     GfQuatd &operator *=(const GfQuatd &q);
 
     /// Multiply this quaternion's coefficients by \p s.
@@ -267,20 +245,11 @@
     }
 };
 
-<<<<<<< HEAD
-//!
-// Spherically linearly interpolate between \p q0 and \p q1.
-//
-// If the interpolant \p alpha is zero, then the result is \p q0, while
-// \p alpha of one yields \p q1.
-GF_API GfQuatd
-=======
 /// Spherically linearly interpolate between \p q0 and \p q1.
 ///
 /// If the interpolant \p alpha is zero, then the result is \p q0, while
 /// \p alpha of one yields \p q1.
-GfQuatd
->>>>>>> a6e4cf53
+GF_API GfQuatd
 GfSlerp(double alpha, const GfQuatd& q0, const GfQuatd& q1);
 
 GF_API GfQuatd
