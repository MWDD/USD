--- conflicted
+++ resolved
@@ -36,12 +36,7 @@
 /// \struct JsParseError
 ///
 /// A struct containing information about a JSON parsing error.
-<<<<<<< HEAD
 struct JsParseError {
-=======
-///
-struct JS_API JsParseError {
->>>>>>> a6e4cf53
     JsParseError() : line(0), column(0) { }
     unsigned int line;
     unsigned int column;
