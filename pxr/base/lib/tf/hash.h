--- conflicted
+++ resolved
@@ -29,27 +29,15 @@
 
 #include "pxr/base/tf/tf.h"
 #include "pxr/base/tf/timeStamp.h"
-<<<<<<< HEAD
 #include "pxr/base/tf/api.h"
 
 #include "pxr/base/arch/defines.h"
-=======
->>>>>>> a6e4cf53
 #include "pxr/base/arch/hash.h"
 #include <boost/static_assert.hpp>
 #include <boost/type_traits/is_same.hpp>
 #include <string>
-
-<<<<<<< HEAD
 #include <ciso646>
 
-/*!
- * \file hash.h
- * \ingroup group_tf_String
- */
-
-=======
->>>>>>> a6e4cf53
 class TfAnyWeakPtr;
 class TfEnum;
 class TfToken;
@@ -62,9 +50,6 @@
 template <template <class> class X, class T>
 class TfWeakPtrFacade;
 
-<<<<<<< HEAD
-class TfHash {
-=======
 /// \class TfHash
 /// \ingroup group_tf_String
 ///
@@ -102,8 +87,7 @@
 ///     TfHashMap<int, T, TfHash> m6;
 /// \endcode
 ///
-struct TfHash {
->>>>>>> a6e4cf53
+class TfHash {
 private:
     inline size_t _Mix(size_t val) const {
         return val + (val >> 3);
