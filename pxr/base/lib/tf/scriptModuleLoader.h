//
// Copyright 2016 Pixar
//
// Licensed under the Apache License, Version 2.0 (the "Apache License")
// with the following modification; you may not use this file except in
// compliance with the Apache License and the following modification to it:
// Section 6. Trademarks. is deleted and replaced with:
//
// 6. Trademarks. This License does not grant permission to use the trade
//    names, trademarks, service marks, or product names of the Licensor
//    and its affiliates, except as required to comply with Section 4(c) of
//    the License and to reproduce the content of the NOTICE file.
//
// You may obtain a copy of the Apache License at
//
//     http://www.apache.org/licenses/LICENSE-2.0
//
// Unless required by applicable law or agreed to in writing, software
// distributed under the Apache License with the above modification is
// distributed on an "AS IS" BASIS, WITHOUT WARRANTIES OR CONDITIONS OF ANY
// KIND, either express or implied. See the Apache License for the specific
// language governing permissions and limitations under the Apache License.
//
#ifndef TF_SCRIPT_MODULE_LOADER_H
#define TF_SCRIPT_MODULE_LOADER_H

#include "pxr/base/tf/api.h"
#include "pxr/base/tf/hash.h"
#include "pxr/base/tf/singleton.h"
#include "pxr/base/tf/token.h"
#include "pxr/base/tf/weakBase.h"

#include <boost/python/dict.hpp>

#include <deque>
#include "pxr/base/tf/hashmap.h"
#include "pxr/base/tf/hashset.h"
#include <string>
#include <vector>

/// \class TfScriptModuleLoader
///
/// Provides low-level facilities for shared libraries with script bindings to
/// register themselves with their dependences, and provides a mechanism
/// whereby those script modules will be loaded when necessary. Currently,
/// this is when one of our script modules is loaded, when TfPyInitialize is
/// called, and when Plug opens shared libraries.
///
/// Generally, user code will not make use of this.
///
class TfScriptModuleLoader : public TfWeakBase {

  public:

    typedef TfScriptModuleLoader This;

<<<<<<< HEAD
    //! \brief Return the singleton instance.
=======
    /// Return the singleton instance.
>>>>>>> cd7567a3
    TF_API static This &GetInstance() {
        return TfSingleton<This>::GetInstance();
    } 

<<<<<<< HEAD
    //! \brief Register a library named \a name and with script module \a
    // moduleName and libraries which must be loaded first \a predecessors.  The
    // script module will be loaded when necessary.  This should
    // generally not be called by user code.
=======
    /// Register a library named \a name and with script module \a moduleName
    /// and libraries which must be loaded first \a predecessors. The script
    /// module will be loaded when necessary. This should generally not be
    /// called by user code.
>>>>>>> cd7567a3
    TF_API
    void RegisterLibrary(TfToken const &name, TfToken const &moduleName,
                         std::vector<TfToken> const &predecessors);

<<<<<<< HEAD
    //! \brief Load all the script modules for any libraries registered
    // using \a RegisterLibrary if necessary.  Loads the modules in
    // dependency order as defined in \a RegisterLibrary.
    TF_API
    void LoadModules();

    //! \brief Load all the script modules for any libraries registered
    // using \a RegisterLibrary that depend on library \a name.
    TF_API
    void LoadModulesForLibrary(TfToken const &name);

    //! \brief Return a list of all currently known modules in a valid
    // dependency order.
    TF_API
    std::vector<std::string> GetModuleNames() const;

    //! \brief Return a python dict containing all currently known modules under
    // their canonical names.
    TF_API
    boost::python::dict GetModulesDict() const;
    
    //! \brief Write a graphviz dot-file for the dependency graph of all
    // currently known libraries/modules to \a file.
=======
    /// Load all the script modules for any libraries registered using \a
    /// RegisterLibrary if necessary. Loads the modules in dependency order as
    /// defined in \a RegisterLibrary.
    TF_API
    void LoadModules();

    /// Load all the script modules for any libraries registered using \a
    /// RegisterLibrary that depend on library \a name.
    TF_API
    void LoadModulesForLibrary(TfToken const &name);

    /// Return a list of all currently known modules in a valid dependency
    /// order.
    TF_API
    std::vector<std::string> GetModuleNames() const;

    /// Return a python dict containing all currently known modules under
    /// their canonical names.
    TF_API
    boost::python::dict GetModulesDict() const;
    
    /// Write a graphviz dot-file for the dependency graph of all. currently
    /// known libraries/modules to \a file.
>>>>>>> cd7567a3
    TF_API
    void WriteDotFile(std::string const &file) const;
    
  private:

    struct _LibInfo {
        _LibInfo() {}
        std::vector<TfToken> predecessors, successors;
    };

    typedef TfHashMap<TfToken, _LibInfo, TfToken::HashFunctor>
    _TokenToInfoMap;

    typedef TfHashMap<TfToken, TfToken, TfToken::HashFunctor>
    _TokenToTokenMap;
    
    typedef TfHashSet<TfToken, TfToken::HashFunctor>
    _TokenSet;
    
    TfScriptModuleLoader();
    virtual ~TfScriptModuleLoader();
    friend class TfSingleton<This>;
    
    void _AddSuccessor(TfToken const &lib, TfToken const &successor);
    void _LoadModulesFor(TfToken const &name);
    void _LoadUpTo(TfToken const &name);
    void _GetOrderedDependenciesRecursive(TfToken const &lib,
                                          TfToken::HashSet *seenLibs,
                                          std::vector<TfToken> *result) const;
    void _GetOrderedDependencies(std::vector<TfToken> const &input,
                                 std::vector<TfToken> *result) const;
    void _TopologicalSort(std::vector<TfToken> *result) const;

    bool _HasTransitiveSuccessor(TfToken const &predecessor,
                                 TfToken const &successor) const;

    _TokenToInfoMap _libInfo;
    _TokenToTokenMap _libsToModules;
    _TokenSet _loadedSet;

    // This is only used to handle reentrant loading requests.
    std::deque<TfToken> _remainingLoadWork;
};

TF_API_TEMPLATE_CLASS(TfSingleton<TfScriptModuleLoader>);

#endif // TF_SCRIPT_MODULE_LOADER_H<|MERGE_RESOLUTION|>--- conflicted
+++ resolved
@@ -54,55 +54,19 @@
 
     typedef TfScriptModuleLoader This;
 
-<<<<<<< HEAD
-    //! \brief Return the singleton instance.
-=======
     /// Return the singleton instance.
->>>>>>> cd7567a3
     TF_API static This &GetInstance() {
         return TfSingleton<This>::GetInstance();
     } 
 
-<<<<<<< HEAD
-    //! \brief Register a library named \a name and with script module \a
-    // moduleName and libraries which must be loaded first \a predecessors.  The
-    // script module will be loaded when necessary.  This should
-    // generally not be called by user code.
-=======
     /// Register a library named \a name and with script module \a moduleName
     /// and libraries which must be loaded first \a predecessors. The script
     /// module will be loaded when necessary. This should generally not be
     /// called by user code.
->>>>>>> cd7567a3
     TF_API
     void RegisterLibrary(TfToken const &name, TfToken const &moduleName,
                          std::vector<TfToken> const &predecessors);
 
-<<<<<<< HEAD
-    //! \brief Load all the script modules for any libraries registered
-    // using \a RegisterLibrary if necessary.  Loads the modules in
-    // dependency order as defined in \a RegisterLibrary.
-    TF_API
-    void LoadModules();
-
-    //! \brief Load all the script modules for any libraries registered
-    // using \a RegisterLibrary that depend on library \a name.
-    TF_API
-    void LoadModulesForLibrary(TfToken const &name);
-
-    //! \brief Return a list of all currently known modules in a valid
-    // dependency order.
-    TF_API
-    std::vector<std::string> GetModuleNames() const;
-
-    //! \brief Return a python dict containing all currently known modules under
-    // their canonical names.
-    TF_API
-    boost::python::dict GetModulesDict() const;
-    
-    //! \brief Write a graphviz dot-file for the dependency graph of all
-    // currently known libraries/modules to \a file.
-=======
     /// Load all the script modules for any libraries registered using \a
     /// RegisterLibrary if necessary. Loads the modules in dependency order as
     /// defined in \a RegisterLibrary.
@@ -126,7 +90,6 @@
     
     /// Write a graphviz dot-file for the dependency graph of all. currently
     /// known libraries/modules to \a file.
->>>>>>> cd7567a3
     TF_API
     void WriteDotFile(std::string const &file) const;
     
