--- conflicted
+++ resolved
@@ -24,42 +24,26 @@
 #ifndef TF_PYINTERPRETER_H
 #define TF_PYINTERPRETER_H
 
-<<<<<<< HEAD
-#include "pxr/base/tf/api.h"
-=======
 /// \file tf/pyInterpreter.h
 /// Python runtime utilities.
 
->>>>>>> a6e4cf53
+#include "pxr/base/tf/api.h"
 #include <boost/python/handle.hpp>
 #include <boost/python/object.hpp>
 #include <string>
 
 /// Starts up the python runtime.
 ///
-<<<<<<< HEAD
-/// \brief Starts up the python runtime.  The program name and arguments
-/// are set automatically.  sys.argv has no arguments 
-/// other than an argv[0] matching the program name.
-TF_API
-=======
 /// The program name and arguments are set automatically. sys.argv has no
 /// arguments other than an argv[0] matching the program name.
->>>>>>> a6e4cf53
+TF_API
 extern void TfPyInitialize();
 
 /// Runs the given string using PyRun_SimpleString().
 ///
-<<<<<<< HEAD
-/// \brief Runs the given string using PyRun_SimpleString().
-///
-/// Starts the interpreter if necessary.  Deals with necessary 
-/// thread state setup.
-TF_API
-=======
 /// Starts the interpreter if necessary. Deals with necessary thread state
 /// setup.
->>>>>>> a6e4cf53
+TF_API
 extern int TfPyRunSimpleString(const std::string & cmd);
 
 /// Runs the given string using PyRun_String().
@@ -69,14 +53,9 @@
 ///    string in python. Defaults to reusing globals from main module. If
 ///    only the globals are provided, they will also be used as locals.
 ///
-<<<<<<< HEAD
-/// Starts the interpreter if necessary.  Deals with necessary 
-/// thread state setup.
-TF_API
-=======
 /// Starts the interpreter if necessary. Deals with necessary thread state
 /// setup.
->>>>>>> a6e4cf53
+TF_API
 extern boost::python::handle<>
 TfPyRunString(const std::string & cmd, int start,
               boost::python::object const &globals = boost::python::object(),
@@ -90,14 +69,9 @@
 ///    string in python. Defaults to reusing globals from main module. If
 ///    only the globals are provided, they will also be used as locals.
 ///
-<<<<<<< HEAD
-/// Starts the interpreter if necessary.  Deals with necessary 
-/// thread state setup.
-TF_API
-=======
 /// Starts the interpreter if necessary. Deals with necessary thread state
 /// setup.
->>>>>>> a6e4cf53
+TF_API
 extern boost::python::handle<>
 TfPyRunFile(const std::string &filename, int start,
             boost::python::object const &globals = boost::python::object(),
@@ -106,16 +80,9 @@
 
 /// Returns the disk path to the given module as an NSString.
 ///
-<<<<<<< HEAD
-/// \brief Returns the disk path to the given module as an NSString.
-///
-/// Starts the interpreter if necessary.  Deals with necessary 
-/// thread state setup.
-TF_API
-=======
 /// Starts the interpreter if necessary. Deals with necessary thread state
 /// setup.
->>>>>>> a6e4cf53
+TF_API
 extern std::string TfPyGetModulePath(const std::string & moduleName);
 
 #endif // TF_PYINTERPRETER_H