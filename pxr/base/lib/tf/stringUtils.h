--- conflicted
+++ resolved
@@ -24,13 +24,10 @@
 #ifndef TF_STRINGUTILS_H
 #define TF_STRINGUTILS_H
 
-<<<<<<< HEAD
-=======
 /// \file tf/stringUtils.h
 /// \ingroup group_tf_String
 /// Definitions of basic string utilities in tf.
 
->>>>>>> cd7567a3
 #include "pxr/base/arch/defines.h"
 #include "pxr/base/arch/attributes.h"
 #include "pxr/base/arch/inttypes.h"
@@ -49,36 +46,6 @@
 #include <vector>
 #include <ciso646>
 
-<<<<<<< HEAD
-/*!
- * \file stringUtils.h
- * \ingroup group_tf_String
- * \brief Definitions of basic string utilities in tf.
- */
-
-
-
-/*!
- * \brief Returns a string formed by a printf()-like specification.
- * \ingroup group_tf_String
- *
- * \c TfStringPrintf() is a memory-safe way of forming a string using
- * printf()-like formatting.  For example,
- * \code
- *  string formatMsg(const string& caller, int i, double val[])
- *  {
- *     return TfStringfPrintf("%s: val[%d] = %g\n", caller.c_str(), i, val[i]);
- *  }
- * \endcode
- *
- * The function is safe only to the extent that the arguments match
- * the formatting string.  In particular, be careful to pass strings
- * themselve into \c TfStringPrintf() as in the above example
- * (i.e. \c caller.c_str() as opposed to just passing \c caller).
- *
- * \note \c TfStringPrintf() is just a wrapper for \c ArchStringPrintf().
- */
-=======
 /// \addtogroup group_tf_String
 ///@{
 
@@ -99,7 +66,6 @@
 /// as opposed to just passing \c caller).
 ///
 /// \note \c TfStringPrintf() is just a wrapper for \c ArchStringPrintf().
->>>>>>> cd7567a3
 TF_API
 std::string TfStringPrintf(const char *fmt, ...)
 #ifndef doxygen
@@ -107,28 +73,6 @@
 #endif /* doxygen */
     ;
 
-<<<<<<< HEAD
-/*!
- * \brief Returns a string formed by a printf()-like specification.
- * \ingroup group_tf_String
- *
- * \c TfVStringPrintf() is equivalent to \c TfStringPrintf() except that
- * it is called with a \c va_list instead of a variable number of
- * arguments. \c TfVStringPrintf() does not call the \c va_end macro.
- * Consequently, the value of \c ap is undefined after the call.
- * A functions that calls \c TfVStringPrintf() should call \c va_end(ap)
- * itself afterwards.
- *
- * \note \c TfVStringPrintf() is just a wrapper for \c ArchVStringPrintf().
- */
-TF_API
-std::string TfVStringPrintf(const std::string& fmt, va_list ap);
-
-/*!
- * \brief Bloat-avoidance version of TfVStringPrintf()
- * \ingroup group_tf_String
- */
-=======
 /// Returns a string formed by a printf()-like specification.
 ///
 /// \c TfVStringPrintf() is equivalent to \c TfStringPrintf() except that it
@@ -142,7 +86,6 @@
 std::string TfVStringPrintf(const std::string& fmt, va_list ap);
 
 /// Bloat-avoidance version of TfVStringPrintf()
->>>>>>> cd7567a3
 
 TF_API
 std::string TfVStringPrintf(const char *fmt, va_list ap)
@@ -163,55 +106,6 @@
     return TfStringPrintf("%d", i);
 }
 
-<<<<<<< HEAD
-/*!
- * \brief Converts text string to double
- * \ingroup group_tf_String
- *
- * This method converts strings to floating point numbers.  It is
- * similar to libc's atof(), but performs the conversion much more quickly.
- *
- * It expects somewhat valid input: it will continue parsing the input
- * until it hits an unrecognized character, as described by the regexp
- * below, and at that point will return the results up to that point.
- *
- *  (-?[0-9]+(\.[0-9]*)?|-?\.[0-9]+)([eE][-+]?[0-9]+)?
- *
- * It will not check to see if there is any input at all, or whitespace
- * after the digits.  Ie:
- *    TfStringToDouble("") == 0.0
- *    TfStringToDouble("blah") == 0.0
- *    TfStringToDouble("-") == -0.0
- *    TfStringToDouble("1.2foo") == 1.2
- *
- * \note \c TfStringToDouble is a wrapper around the extern-c TfStringToDouble
- */
-TF_API double TfStringToDouble(const std::string& txt);
-
-/*! See \c TfStringToDouble(const string& text);
- * \ingroup group_tf_String
- */
-TF_API double TfStringToDouble(const char *text);
-
-/*!
- * Convert a sequence of digits in \p txt to a long int value.  Caller is
- * responsible for ensuring that \p txt has content matching:
- *
- * \code
- * -?[0-9]+
- * \endcode
- *
- * If the digit sequence's value is out of range, set \p *outOfRange to true (if
- * \p outOfRange is not NULL) and return either std::numeric_limits<long>::min()
- * or max(), whichever is closest to the true value.
- */
-TF_API
-long TfStringToLong(const std::string &txt, bool *outOfRange=NULL);
-
-/*! See \c TfStringToLong()
- * \ingroup group_tf_String
- */
-=======
 /// Converts text string to double
 ///
 /// This method converts strings to floating point numbers.  It is similar to
@@ -251,31 +145,10 @@
 long TfStringToLong(const std::string &txt, bool *outOfRange=NULL);
 
 /// \overload
->>>>>>> cd7567a3
 
 TF_API
 long TfStringToLong(const char *txt, bool *outOfRange=NULL);
 
-<<<<<<< HEAD
-/*!
- * Convert a sequence of digits in \p txt to an unsigned long value.  Caller is
- * responsible for ensuring that \p txt has content matching:
- *
- * \code
- * [0-9]+
- * \endcode
- *
- * If the digit sequence's value is out of range, set \p *outOfRange to true (if
- * \p outOfRange is not NULL) and return std::numeric_limits<unsigned
- * long>::max().
- */
-TF_API
-unsigned long TfStringToULong(const std::string &txt, bool *outOfRange=NULL);
-
-/*! See \c TfStringToULong()
- * \ingroup group_tf_String
- */
-=======
 /// Convert a sequence of digits in \p txt to an unsigned long value.  Caller
 /// is responsible for ensuring that \p txt has content matching:
 ///
@@ -290,53 +163,10 @@
 unsigned long TfStringToULong(const std::string &txt, bool *outOfRange=NULL);
 
 /// \overload
->>>>>>> cd7567a3
 
 TF_API
 unsigned long TfStringToULong(const char *txt, bool *outOfRange=NULL);
 
-<<<<<<< HEAD
-/*!
- * Convert a sequence of digits in \p txt to an int64_t value.  Caller must
- * ensure that \p txt has content matching:
- *
- * \code
- * -?[0-9]+
- * \endcode
- *
- * If the digit sequence's value is out of range, set \p *outOfRange to true (if
- * \p outOfRange is not NULL) and return either
- * std::numeric_limits<int64_t>::min() or max(), whichever is closest to the
- * true value.
- */
-TF_API
-int64_t TfStringToInt64(const std::string &txt, bool *outOfRange=NULL);
-
-/*! See \c TfStringToInt64()
- * \ingroup group_tf_String
- */
-TF_API
-int64_t TfStringToInt64(const char *txt, bool *outOfRange=NULL);
-
-/*!
- * Convert a sequence of digits in \p txt to a uint64_t value.  Caller is
- * responsible for ensuring that \p txt has content matching:
- *
- * \code
- * [0-9]+
- * \endcode
- *
- * If the digit sequence's value is out of range, set \p *outOfRange to true (if
- * \p outOfRange is not NULL) and return std::numeric_limits<unsigned
- * long>::max().
- */
-TF_API
-uint64_t TfStringToUInt64(const std::string &txt, bool *outOfRange=NULL);
-
-/*! See \c TfStringToUInt64()
- * \ingroup group_tf_String
- */
-=======
 /// Convert a sequence of digits in \p txt to an int64_t value.  Caller must
 /// ensure that \p txt has content matching:
 ///
@@ -369,7 +199,6 @@
 uint64_t TfStringToUInt64(const std::string &txt, bool *outOfRange=NULL);
 
 /// \overload
->>>>>>> cd7567a3
 TF_API
 uint64_t TfStringToUInt64(const char *txt, bool *outOfRange=NULL);
 
@@ -393,12 +222,8 @@
 TfStringStartsWith(const std::string& s, const std::string& prefix) {
     return TfStringStartsWith(s, prefix.c_str());
 }
-<<<<<<< HEAD
-//! \overload
-=======
-
-/// \overload
->>>>>>> cd7567a3
+
+/// \overload
 TF_API
 bool TfStringStartsWith(const std::string &s, const class TfToken& prefix);
 
@@ -422,12 +247,8 @@
 {
     return TfStringEndsWith(s, suffix.c_str());
 }
-<<<<<<< HEAD
-//! \overload
-=======
-
-/// \overload
->>>>>>> cd7567a3
+
+/// \overload
 TF_API
 bool TfStringEndsWith(const std::string &s, const class TfToken& suffix);
 
@@ -441,41 +262,6 @@
 TfStringContains(const std::string &s, const std::string &substring) {
     return TfStringContains(s, substring.c_str());
 }
-<<<<<<< HEAD
-//! \overload
-TF_API
-bool TfStringContains(const std::string &s, const class TfToken& substring);
-
-/*!
- * \brief Makes all characters in \p source lowercase, and returns the result.
- * \ingroup group_tf_String
- */
-TF_API
-std::string TfStringToLower(const std::string& source);
-
-/*!
- * \brief Makes all characters in \p source uppercase, and returns the result.
- * \ingroup group_tf_String
- */
-TF_API
-std::string TfStringToUpper(const std::string& source);
-
-/*!
- * \brief Returns a copy of the \p source string with only its first character
- * capitalized.  This emulates the behavior of Python's \c str.capitalize().
- * \ingroup group_tf_String
- */
-TF_API
-std::string TfStringCapitalize(const std::string& source);
-
-/*!
- * \brief Trims characters (by default, whitespace) from the left.
- * \ingroup group_tf_String
- *
- * Characters from the beginning of \p s are removed until a
- * character not in \p trimChars is found; the result is returned.
- */
-=======
 
 /// \overload
 TF_API
@@ -498,110 +284,27 @@
 ///
 /// Characters from the beginning of \p s are removed until a character not in
 /// \p trimChars is found; the result is returned.
->>>>>>> cd7567a3
 TF_API
 std::string TfStringTrimLeft(const std::string& s,
                              const char* trimChars = " \n\t\r");
 
-<<<<<<< HEAD
-/*!
- * \brief Trims characters (by default, whitespace) from the right.
- * \ingroup group_tf_String
- *
- * Characters at the end of \p s are removed until a
- * character not in \p trimChars is found; the result is returned.
- */
-=======
 /// Trims characters (by default, whitespace) from the right.
 ///
 /// Characters at the end of \p s are removed until a character not in \p
 /// trimChars is found; the result is returned.
->>>>>>> cd7567a3
 TF_API
 std::string TfStringTrimRight(const std::string& s,
                               const char* trimChars = " \n\t\r");
 
-<<<<<<< HEAD
-/*!
- * \brief Trims characters (by default, whitespace) from the beginning and
- * end of string.
- * \ingroup group_tf_String
- *
- * Characters at the beginning and end of \p s are removed until a
- * character not in \p trimChars is found; the result is returned.
- */
-=======
 /// Trims characters (by default, whitespace) from the beginning and end of
 /// string.
 ///
 /// Characters at the beginning and end of \p s are removed until a character
 /// not in \p trimChars is found; the result is returned.
->>>>>>> cd7567a3
 TF_API
 std::string TfStringTrim(const std::string& s,
                          const char* trimChars = " \n\t\r");
 
-<<<<<<< HEAD
-/*!
- * \brief Returns the common prefix of the input strings, if any.
- * \ingroup group_tf_String
- *
- * Copies of the input strings are compared.  Returns a new string which is
- * the longest prefix common to both input strings.  If the strings have no
- * common prefix, an empty string is returned.
- */
-TF_API
-std::string TfStringGetCommonPrefix(std::string a, std::string b);
-
-/*!
- * \brief Returns the suffix of a string
- * \ingroup group_tf_String
- *
- * Returns characters after the final character \c delimiter (default ".")
- * of a string.  Thus suffix of "abc.def" is "def" using "." as the
- * delimiter.  If the delimiter does not occur, the empty string is returned.
- */
-TF_API
-std::string TfStringGetSuffix(const std::string& name, char delimiter = '.');
-
-/*!
- * \brief Returns the everthing up to the suffix of a string
- * \ingroup group_tf_String
- *
- * Returns characters before the final character \c delimiter (default ".")
- * of a string.  Thus not-suffix of "abc.def" is "abc" using "." as the
- * delimiter.  If the delimiter does not occur, the original string is returned.
- */
-TF_API
-std::string TfStringGetBeforeSuffix(const std::string& name, char delimiter = '.');
-
-//! Returns the base name of a file (final component of the path).
-// \ingroup group_tf_String
-TF_API
-std::string TfGetBaseName(const std::string& fileName);
-
-/*!
- * \brief Returns the path component of a file (complement of TfGetBaseName()).
- * \ingroup group_tf_String
- *
- * The returned string ends in a '/', unless there were no slashes in
- * \c fileName, in which case the empty string is returned.  In particular,
- * \c TfGetPathName(s)+TfGetBaseName(s) == \c s for any string \c s (
- * as long as \c s doesn't end with multiple adjacent slashes,
- * which is illegal).
- */
-TF_API
-std::string TfGetPathName(const std::string& fileName);
-
-/*!
- * \brief Replaces all occurences of string \p from with \p to in \p source
- * \ingroup group_tf_String
- *
- * Returns a new string which is created by copying \p string
- * and replacing every occurence of \p from with \p to.
- * Correctly handles the case in which \p to contains \p from.
- */
-=======
 /// Returns the common prefix of the input strings, if any.
 ///
 /// Copies of the input strings are compared.  Returns a new string which is
@@ -645,7 +348,6 @@
 /// Returns a new string which is created by copying \p string and replacing
 /// every occurence of \p from with \p to. Correctly handles the case in which
 /// \p to contains \p from.
->>>>>>> cd7567a3
 TF_API
 std::string TfStringReplace(const std::string& source, const std::string& from,
                             const std::string& to);
@@ -685,113 +387,47 @@
     return retVal;
 }
 
-<<<<<<< HEAD
-/*!
- * \brief Catenates \p strings, with default separator.
- * \ingroup group_tf_String
- *
- * Returns the catenation of the strings in \p strings, with \p separator
- * (by default, a space) added between each successive pair of strings.
- */
-=======
 /// Catenates \p strings, with default separator.
 ///
 /// Returns the catenation of the strings in \p strings, with \p separator
 /// (by default, a space) added between each successive pair of strings.
->>>>>>> cd7567a3
 TF_API
 std::string TfStringJoin(const std::vector<std::string>& strings,
                          const char* separator = " ");
 
-<<<<<<< HEAD
-/*!
- * \brief Catenates \p strings, with default separator.
- * \ingroup group_tf_String
- *
- * Returns the catenation of the strings in \p strings, with \p separator
- * (by default, a space) added between each successive pair of strings.
- */
-=======
 /// Catenates \p strings, with default separator.
 ///
 /// Returns the catenation of the strings in \p strings, with \p separator
 /// (by default, a space) added between each successive pair of strings.
->>>>>>> cd7567a3
 TF_API
 std::string TfStringJoin(const std::set<std::string>& strings,
                          const char* separator = " ");
 
-<<<<<<< HEAD
-/*!
- * \brief Breaks the given string apart, returning a vector of strings.
- * \ingroup group_tf_String
- *
- * The string \p source is broken apart into individual words, where a word
- * is delimited by the string \p separator. This function behaves like
- * pythons string split method.
- */
-=======
 /// Breaks the given string apart, returning a vector of strings.
 ///
 /// The string \p source is broken apart into individual words, where a word
 /// is delimited by the string \p separator. This function behaves like
 /// pythons string split method.
->>>>>>> cd7567a3
 TF_API
 std::vector<std::string> TfStringSplit(std::string const &src,
                                        std::string const &separator);
 
-<<<<<<< HEAD
-/*!
- * \brief Breaks the given string apart, returning a vector of strings.
- * \ingroup group_tf_String
- *
- * The string \p source is broken apart into individual words, where a word
- * is delimited by the characters in \p delimiters.  Delimiters default
- * to white space (space, tab, and newline).
- */
-=======
 /// Breaks the given string apart, returning a vector of strings.
 ///
 /// The string \p source is broken apart into individual words, where a word
 /// is delimited by the characters in \p delimiters.  Delimiters default to
 /// white space (space, tab, and newline).
->>>>>>> cd7567a3
 TF_API
 std::vector<std::string> TfStringTokenize(const std::string& source,
                                           const char* delimiters = " \t\n");
 
-<<<<<<< HEAD
-/*!
- * \brief Breaks the given string apart, returning a set of strings.
- * \ingroup group_tf_String
- *
- * Same as TfStringTokenize, except this one
- * returns a set.
- */
-=======
 /// Breaks the given string apart, returning a set of strings.
 ///
 /// Same as TfStringTokenize, except this one returns a set.
->>>>>>> cd7567a3
 TF_API
 std::set<std::string> TfStringTokenizeToSet(const std::string& source,
                                             const char* delimiters = " \t\n");
 
-<<<<<<< HEAD
-/*!
- * \brief Breaks the given quoted string apart, returning a vector of strings.
- * \ingroup group_tf_String
- *
- * The string \p source is broken apart into individual words, where a word
- * is delimited by the characters in \p delimiters.  This function is similar 
- * to \c TfStringTokenize, except it considers a quoted string as a single
- * word. The function will preserve quotes that are nested within other quotes
- * or are preceded by a backslash character. \p errors, if provided, contains 
- * any error messages. Delimiters default to white space (space, tab, and 
- * newline).
- */
-=======
 /// Breaks the given quoted string apart, returning a vector of strings.
 ///
 /// The string \p source is broken apart into individual words, where a word
@@ -801,29 +437,12 @@
 /// quotes or are preceded by a backslash character. \p errors, if provided,
 /// contains any error messages. Delimiters default to white space (space,
 /// tab, and newline).
->>>>>>> cd7567a3
 TF_API
 std::vector<std::string> 
 TfQuotedStringTokenize(const std::string& source, 
                        const char* delimiters = " \t\n", 
                        std::string *errors = NULL);
 
-<<<<<<< HEAD
-/*!
- * \brief Breaks the given string apart by matching delimiters.
- * \ingroup group_tf_String
- *
- * The string \p source is broken apart into individual words, where a word
- * begins with \p openDelimiter and ends with a matching \p closeDelimiter.
- * Any delimiters within the matching delimeters become part of the word, and
- * anything outside matching delimeters gets dropped.
- * For example, 
- * \c TfMatchedStringTokenize("{a} string {to {be} split}", '{', '}')
- * would return a vector containig "a" and "to {be} split".
- * If \p openDelimiter and \p closeDelimiter cannot be the same.
- * \p errors, if provided, contains any error messages.
- */
-=======
 /// Breaks the given string apart by matching delimiters.
 ///
 /// The string \p source is broken apart into individual words, where a word
@@ -834,7 +453,6 @@
 /// return a vector containig "a" and "to {be} split". If \p openDelimiter and
 /// \p closeDelimiter cannot be the same. \p errors, if provided, contains any
 /// error messages.
->>>>>>> cd7567a3
 TF_API
 std::vector<std::string> 
 TfMatchedStringTokenize(const std::string& source, 
@@ -877,22 +495,6 @@
 /// such as underscore, are sorted to come after all letters.
 ///
 struct TfDictionaryLessThan {
-<<<<<<< HEAD
-    /*!
-     * \brief Return true if \p lhs is less than \p rhs in dictionary order.
-     *
-     * Normally this functor is used to supply an ordering functor
-     * for STL containers: for example,
-     * \code
-     *   map<string, DataType, TfDictionaryLessThan>  table;
-     * \endcode
-     *
-     * If you simply need to compare two strings, you can do so as follows:
-     * \code
-     *     bool aIsFirst = TfDictionaryLessThan()(aString, bString);
-     * \endcode
-     */
-=======
     /// Return true if \p lhs is less than \p rhs in dictionary order.
     ///
     /// Normally this functor is used to supply an ordering functor for STL
@@ -905,7 +507,6 @@
     /// \code
     ///     bool aIsFirst = TfDictionaryLessThan()(aString, bString);
     /// \endcode
->>>>>>> cd7567a3
     TF_API bool operator()(const std::string &lhs, const std::string &rhs) const;
 };
 
@@ -931,22 +532,6 @@
     return TfEnum::GetName(v);
 }
 
-<<<<<<< HEAD
-TF_API std::string TfStringify(bool v);
-TF_API std::string TfStringify(std::string const&);
-TF_API std::string TfStringify(float);
-TF_API std::string TfStringify(double);
-
-/*!
- * \brief Convert a string to an arbitrary type
- * \ingroup group_tf_String
- *
- * Use the type's stream input operator to get it from a string.
- * If \p status is non-NULL and \p instring cannot be converted
- * to a \c T, \p *status is set to \c false; otherwise, \p *status
- * is not modified.
- */
-=======
 /// \overload
 TF_API std::string TfStringify(bool v);
 /// \overload
@@ -961,7 +546,6 @@
 /// Use the type's stream input operator to get it from a string. If \p status
 /// is non-NULL and \p instring cannot be converted to a \c T, \p *status is
 /// set to \c false; otherwise, \p *status is not modified.
->>>>>>> cd7567a3
 template <typename T>
 T
 TfUnstringify(const std::string &instring, bool* status = NULL)
@@ -983,60 +567,6 @@
 TF_API 
 std::string TfUnstringify(const std::string &instring, bool* status);
 
-<<<<<<< HEAD
-/*! \brief Returns a string with glob characters converted to their regular
- * expression equivalents.
- *  \ingroup group_tf_String
- *
- *  Currently, this transforms strings by replacing all instances of '.' with
- *  '\.', '*' with '.*', and '?' with '.', in that order.
- */
-TF_API 
-std::string TfStringGlobToRegex(const std::string& s);
-
-/*!
- * \brief Process escape sequences in ANSI C string constants.
- * \ingroup group_tf_String
- *
- * The following escape sequences are accepted:
- *
- * \li \\\\:    backslash
- * \li \\a:     ring the bell
- * \li \\b:     backspace
- * \li \\f:     form feed
- * \li \\n:     new line
- * \li \\r:     carriage return
- * \li \\t:     tab
- * \li \\v:     vertical tab
- * \li \\xdd:   hex constant
- * \li \\ddd:   octal constant
- *
- * So, if the two-character sequence "\\n" appears in the string, it is
- * replaced by an actual newline.  Each hex and octal constant translates
- * into one character in the output string.  Hex constants can be any 
- * length, while octal constants are limited to 3 characters.  Both
- * are terminated by a character that is not a valid constant.  Illegal 
- * escape sequences are replaced by the character following the backslash,
- * so the two character sequence "\\c" would become "c".  Processing
- * continues until the input hits a NUL character in the input string -
- * anything appearing after the NUL will be ignored.
- */
-TF_API std::string TfEscapeString(const std::string &in);
-TF_API void TfEscapeStringReplaceChar(const char** in, char** out);
-
-/*! \brief Concatenate two strings containing '/' and '..' tokens like a file
- *  path or scope name.
- * \ingroup group_tf_String
- *
- * Tokenize the input strings using a '/' delimeter. Look for '..' tokens
- * in the suffix and construct the appropriate result.
- *
- * Examples:
- * 
- * \li TfStringCatPaths( "foo/bar", "jive" ) => "foo/bar/jive"
- * \li TfStringCatPaths( "foo/bar", "../jive" ) => "foo/jive"
- */
-=======
 /// Returns a string with glob characters converted to their regular
 /// expression equivalents.
 ///
@@ -1082,7 +612,6 @@
 /// 
 /// \li TfStringCatPaths( "foo/bar", "jive" ) => "foo/bar/jive"
 /// \li TfStringCatPaths( "foo/bar", "../jive" ) => "foo/jive"
->>>>>>> cd7567a3
 TF_API
 std::string TfStringCatPaths( const std::string &prefix, 
                               const std::string &suffix );
@@ -1112,33 +641,16 @@
     return true;
 }
 
-<<<<<<< HEAD
-/*!
- * \brief Produce a valid identifier (see TfIsValidIdentifier) from \p in by
- * replacing invalid characters with '_'.  If \p in is empty, return "_".
- */
-=======
 /// Produce a valid identifier (see TfIsValidIdentifier) from \p in by
 /// replacing invalid characters with '_'.  If \p in is empty, return "_".
->>>>>>> cd7567a3
 TF_API
 std::string
 TfMakeValidIdentifier(const std::string &in);
 
-<<<<<<< HEAD
-/*!
- * \brief Escapes characters in \a in so that they are valid XML.
- * \ingroup group_tf_String
- *
- * Returns the name with special characters (&, <, >, ", ') replaced with
- * the corresponding escape sequences.
- */
-=======
 /// Escapes characters in \a in so that they are valid XML.
 ///
 /// Returns the name with special characters (&, <, >, ", ') replaced with the
 /// corresponding escape sequences.
->>>>>>> cd7567a3
 TF_API
 std::string TfGetXmlEscapedString(const std::string &in);
 
