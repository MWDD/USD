//
// Copyright 2016 Pixar
//
// Licensed under the Apache License, Version 2.0 (the "Apache License")
// with the following modification; you may not use this file except in
// compliance with the Apache License and the following modification to it:
// Section 6. Trademarks. is deleted and replaced with:
//
// 6. Trademarks. This License does not grant permission to use the trade
//    names, trademarks, service marks, or product names of the Licensor
//    and its affiliates, except as required to comply with Section 4(c) of
//    the License and to reproduce the content of the NOTICE file.
//
// You may obtain a copy of the Apache License at
//
//     http://www.apache.org/licenses/LICENSE-2.0
//
// Unless required by applicable law or agreed to in writing, software
// distributed under the Apache License with the above modification is
// distributed on an "AS IS" BASIS, WITHOUT WARRANTIES OR CONDITIONS OF ANY
// KIND, either express or implied. See the Apache License for the specific
// language governing permissions and limitations under the Apache License.
//
#ifndef TF_ANYWEAKPTR_H
#define TF_ANYWEAKPTR_H

/// \file tf/anyWeakPtr.h
/// \ingroup group_tf_Memory
/// Type independent WeakPtr holder class

#include "pxr/base/tf/cxxCast.h"
#include "pxr/base/tf/pyUtils.h"
#include "pxr/base/tf/traits.h"
#include "pxr/base/tf/type.h"
#include "pxr/base/tf/weakPtr.h"

#include <boost/operators.hpp>
#include <boost/python/object.hpp>

#include <cstddef>
#include <type_traits>
#include <utility>

/// \class TfAnyWeakPtr
///
/// Provides the ability to hold an arbitrary TfWeakPtr in a non-type-specific
/// manner in order to observe whether it has expired or not
class TfAnyWeakPtr : boost::totally_ordered<TfAnyWeakPtr>
{
    struct _Data {
        void* space[4];
    };

public:
    typedef TfAnyWeakPtr This;

    /// Construct an AnyWeakPtr watching \a ptr.
    template <class Ptr, class = typename
              std::enable_if<Tf_SupportsWeakPtr<
                                 typename Ptr::DataType>::value>::type>
    TfAnyWeakPtr(Ptr const &ptr) {
        static_assert(sizeof(_PointerHolder<Ptr>) <= sizeof(_Data),
                      "Ptr is too big to fit in a TfAnyWeakPtr");
        new (&_ptrStorage) _PointerHolder<Ptr>(ptr);
    }

    /// Construct an AnyWeakPtr not watching any \a ptr.
    TfAnyWeakPtr() {
        static_assert(sizeof(_EmptyHolder) <= sizeof(_Data),
                      "Ptr is too big to fit in a TfAnyWeakPtr");
        new (&_ptrStorage) _EmptyHolder;
    }

    /// Construct and implicitly convert from TfNullPtr.
    TfAnyWeakPtr(TfNullPtrType) : TfAnyWeakPtr() {}

    /// Construct and implicitly convert from std::nullptr_t.
    TfAnyWeakPtr(std::nullptr_t) : TfAnyWeakPtr() {}

    TfAnyWeakPtr(TfAnyWeakPtr const &other) {
        other._Get()->Clone(&_ptrStorage);
    }

    TfAnyWeakPtr &operator=(TfAnyWeakPtr const &other) {
        if (this != &other) {
            _Get()->~_PointerHolderBase();
            other._Get()->Clone(&_ptrStorage);
        }
        return *this;
    }

    ~TfAnyWeakPtr() {
        _Get()->~_PointerHolderBase();
    }

<<<<<<< HEAD
    //! Return true *only* if this expiry checker is watching a weak pointer
    // which has expired.
	TF_API bool IsInvalid() const;

    //! Return the unique identifier of the WeakPtr this AnyWeakPtr conrtains
	TF_API void const *GetUniqueIdentifier() const;

    //! Return the TfWeakBase object of the WeakPtr we are holding
	TF_API TfWeakBase const *GetWeakBase() const;

    //! bool operator
	TF_API operator bool() const;

    //! operator !
	TF_API bool operator !() const;

    //! equality operator
	TF_API bool operator ==(const TfAnyWeakPtr &rhs) const;

    //! comparison operator
	TF_API bool operator <(const TfAnyWeakPtr &rhs) const;

    //! returns the type_info of the underlying WeakPtr
	TF_API const std::type_info & GetTypeInfo() const;

    //! Returns the TfType of the underlying WeakPtr.
=======
    /// Return true *only* if this expiry checker is watching a weak pointer
    /// which has expired.
	TF_API bool IsInvalid() const;

    /// Return the unique identifier of the WeakPtr this AnyWeakPtr conrtains
	TF_API void const *GetUniqueIdentifier() const;

    /// Return the TfWeakBase object of the WeakPtr we are holding
	TF_API TfWeakBase const *GetWeakBase() const;

    /// bool operator
	TF_API operator bool() const;

    /// operator !
	TF_API bool operator !() const;

    /// equality operator
	TF_API bool operator ==(const TfAnyWeakPtr &rhs) const;

    /// comparison operator
	TF_API bool operator <(const TfAnyWeakPtr &rhs) const;

    /// returns the type_info of the underlying WeakPtr
	TF_API const std::type_info & GetTypeInfo() const;

    /// Returns the TfType of the underlying WeakPtr.
>>>>>>> cd7567a3
	TF_API TfType const& GetType() const;

    /// Return a hash value for this instance.
    size_t GetHash() const {
        return reinterpret_cast<uintptr_t>(GetUniqueIdentifier()) >> 3;
    }

  private:

    // This grants friend access to a function in the wrapper file for this
    // class.  This lets the wrapper reach down into an AnyWeakPtr to get a
    // boost::python wrapped object corresponding to the held type.  This
    // facility is necessary to get the python API we want.
    friend boost::python::api::object
    Tf_GetPythonObjectFromAnyWeakPtr(This const &self);

    template <class WeakPtr>
    friend WeakPtr TfAnyWeakPtrDynamicCast(const TfAnyWeakPtr &anyWeak, WeakPtr*);

    TF_API
    boost::python::api::object _GetPythonObject() const;

    // This is using the standard type-erasure pattern.
    struct _PointerHolderBase {
        TF_API virtual ~_PointerHolderBase();
        virtual void Clone(_Data *target) const = 0; 
        virtual bool IsInvalid() const = 0;
        virtual void const * GetUniqueIdentifier() const = 0;
        virtual TfWeakBase const *GetWeakBase() const = 0;
        virtual operator bool() const = 0;
        virtual bool _IsConst() const = 0;
        virtual boost::python::api::object GetPythonObject() const = 0;
        virtual const std::type_info & GetTypeInfo() const = 0;
        virtual TfType const& GetType() const = 0;
        virtual const void* _GetMostDerivedPtr() const = 0;
        virtual bool _IsPolymorphic() const = 0;
    };

    struct _EmptyHolder : _PointerHolderBase {
        TF_API virtual ~_EmptyHolder();
        TF_API virtual void Clone(_Data *target) const; 
        TF_API virtual bool IsInvalid() const;
        TF_API virtual void const * GetUniqueIdentifier() const;
        TF_API virtual TfWeakBase const *GetWeakBase() const;
        TF_API virtual operator bool() const;
        TF_API virtual bool _IsConst() const;
        TF_API virtual boost::python::api::object GetPythonObject() const;
        TF_API virtual const std::type_info & GetTypeInfo() const;
        TF_API virtual TfType const& GetType() const;
        TF_API virtual const void* _GetMostDerivedPtr() const;
        TF_API virtual bool _IsPolymorphic() const;
    };
    
    template <typename Ptr>
    struct _PointerHolder : _PointerHolderBase {
        _PointerHolder(Ptr const &ptr) : _ptr(ptr) {
        }

        virtual ~_PointerHolder();
        virtual void Clone(_Data *target) const; 
        virtual bool IsInvalid() const;
        virtual void const *GetUniqueIdentifier() const;
        virtual TfWeakBase const *GetWeakBase() const;
        virtual operator bool() const;
        virtual bool _IsConst() const;
        virtual boost::python::api::object GetPythonObject() const;
        virtual const std::type_info & GetTypeInfo() const;
        virtual TfType const& GetType() const;
        virtual const void* _GetMostDerivedPtr() const;
        virtual bool _IsPolymorphic() const;
      private:
        Ptr _ptr;
    };

    _PointerHolderBase* _Get() const {
        return (_PointerHolderBase*)(&_ptrStorage);
    }
    
    _Data _ptrStorage;
};

template <class Ptr>
TfAnyWeakPtr::_PointerHolder<Ptr>::~_PointerHolder() {}

template <class Ptr>
void
TfAnyWeakPtr::_PointerHolder<Ptr>::Clone(_Data *target) const
{
    new (target) _PointerHolder<Ptr>(_ptr);
}

template <class Ptr>
bool
TfAnyWeakPtr::_PointerHolder<Ptr>::IsInvalid() const
{
    return _ptr.IsInvalid();
}

template <class Ptr>
void const *
TfAnyWeakPtr::_PointerHolder<Ptr>::GetUniqueIdentifier() const
{
    return _ptr.GetUniqueIdentifier();
}

template <class Ptr>
TfWeakBase const *
TfAnyWeakPtr::_PointerHolder<Ptr>::GetWeakBase() const
{
    return &(_ptr->__GetTfWeakBase__());
}

template <class Ptr>
TfAnyWeakPtr::_PointerHolder<Ptr>::operator bool() const
{
    return bool(_ptr);
}

template <class Ptr>
boost::python::api::object
TfAnyWeakPtr::_PointerHolder<Ptr>::GetPythonObject() const
{
    return TfPyObject(_ptr);
}

template <class Ptr>
const std::type_info &
TfAnyWeakPtr::_PointerHolder<Ptr>::GetTypeInfo() const
{
    return TfTypeid(_ptr);
}

template <class Ptr>
TfType const&
TfAnyWeakPtr::_PointerHolder<Ptr>::GetType() const
{
    return TfType::Find(_ptr);
}

template <class Ptr>
const void *
TfAnyWeakPtr::_PointerHolder<Ptr>::_GetMostDerivedPtr() const
{
    if (!_ptr) {
        return 0;
    }

    typename Ptr::DataType const *rawPtr = get_pointer(_ptr);
    return TfCastToMostDerivedType(rawPtr);
}

template <class Ptr>
bool
TfAnyWeakPtr::_PointerHolder<Ptr>::_IsPolymorphic() const
{
    return boost::is_polymorphic<typename Ptr::DataType>::value;
}

template <class Ptr>
bool
TfAnyWeakPtr::_PointerHolder<Ptr>::_IsConst() const
{
    return TfTraits::Type<typename Ptr::DataType>::isConst;
}

#endif<|MERGE_RESOLUTION|>--- conflicted
+++ resolved
@@ -93,34 +93,6 @@
         _Get()->~_PointerHolderBase();
     }
 
-<<<<<<< HEAD
-    //! Return true *only* if this expiry checker is watching a weak pointer
-    // which has expired.
-	TF_API bool IsInvalid() const;
-
-    //! Return the unique identifier of the WeakPtr this AnyWeakPtr conrtains
-	TF_API void const *GetUniqueIdentifier() const;
-
-    //! Return the TfWeakBase object of the WeakPtr we are holding
-	TF_API TfWeakBase const *GetWeakBase() const;
-
-    //! bool operator
-	TF_API operator bool() const;
-
-    //! operator !
-	TF_API bool operator !() const;
-
-    //! equality operator
-	TF_API bool operator ==(const TfAnyWeakPtr &rhs) const;
-
-    //! comparison operator
-	TF_API bool operator <(const TfAnyWeakPtr &rhs) const;
-
-    //! returns the type_info of the underlying WeakPtr
-	TF_API const std::type_info & GetTypeInfo() const;
-
-    //! Returns the TfType of the underlying WeakPtr.
-=======
     /// Return true *only* if this expiry checker is watching a weak pointer
     /// which has expired.
 	TF_API bool IsInvalid() const;
@@ -147,7 +119,6 @@
 	TF_API const std::type_info & GetTypeInfo() const;
 
     /// Returns the TfType of the underlying WeakPtr.
->>>>>>> cd7567a3
 	TF_API TfType const& GetType() const;
 
     /// Return a hash value for this instance.
