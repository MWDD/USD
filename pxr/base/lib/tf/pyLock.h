--- conflicted
+++ resolved
@@ -115,49 +115,26 @@
 ///
 class TfPyLock {
 public:
-<<<<<<< HEAD
-    //! Acquires the Python GIL and swaps in callers thread state.
+    /// Acquires the Python GIL and swaps in callers thread state.
     TF_API TfPyLock();
 
-    //! Releases Python GIL and restores prior threads state.
+    /// Releases Python GIL and restores prior threads state.
     TF_API ~TfPyLock();
 
-    //! (Re)acquires GIL and thread state, if previously released.
+    /// (Re)acquires GIL and thread state, if previously released.
     TF_API void Acquire();
 
-    //! Explictly releases GIL and thread state.
+    /// Explictly releases GIL and thread state.
     TF_API void Release();
-
-    //! Unlock the GIL temporarily to allow other threads to use python.
-    //! Typically this is used to unblock threads during operations like
-    //! blocking I/O.  The lock must be acquired when called.
-    TF_API void BeginAllowThreads();
-
-    //! End allowing other threads, reacquiring the lock state.
-    //! \a BeginAllowThreads must have been successfully called first.
-    TF_API void EndAllowThreads();
-=======
-    /// Acquires the Python GIL and swaps in callers thread state.
-    TfPyLock();
-
-    /// Releases Python GIL and restores prior threads state.
-    ~TfPyLock();
-
-    /// (Re)acquires GIL and thread state, if previously released.
-    void Acquire();
-
-    /// Explictly releases GIL and thread state.
-    void Release();
 
     /// Unlock the GIL temporarily to allow other threads to use python.
     /// Typically this is used to unblock threads during operations like
     /// blocking I/O.  The lock must be acquired when called.
-    void BeginAllowThreads();
+    TF_API void BeginAllowThreads();
 
     /// End allowing other threads, reacquiring the lock state.
     /// \a BeginAllowThreads must have been successfully called first.
-    void EndAllowThreads();
->>>>>>> a6e4cf53
+    TF_API void EndAllowThreads();
 
 private:
     // Non-acquiring constructor for TfPyEnsureGILUnlockedObj's use.
