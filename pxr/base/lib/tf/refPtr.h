//
// Copyright 2016 Pixar
//
// Licensed under the Apache License, Version 2.0 (the "Apache License")
// with the following modification; you may not use this file except in
// compliance with the Apache License and the following modification to it:
// Section 6. Trademarks. is deleted and replaced with:
//
// 6. Trademarks. This License does not grant permission to use the trade
//    names, trademarks, service marks, or product names of the Licensor
//    and its affiliates, except as required to comply with Section 4(c) of
//    the License and to reproduce the content of the NOTICE file.
//
// You may obtain a copy of the Apache License at
//
//     http://www.apache.org/licenses/LICENSE-2.0
//
// Unless required by applicable law or agreed to in writing, software
// distributed under the Apache License with the above modification is
// distributed on an "AS IS" BASIS, WITHOUT WARRANTIES OR CONDITIONS OF ANY
// KIND, either express or implied. See the Apache License for the specific
// language governing permissions and limitations under the Apache License.
//
#ifndef TF_REFPTR_H
#define TF_REFPTR_H

/// \file tf/refPtr.h
/// \ingroup group_tf_Memory
/// Reference counting.
///
/// \anchor refPtr_QuickStart
/// <B> Quick Start </B>
///
/// Here is how to make a class \c Bunny usable through \c TfRefPtr.
///
/// \code
///     #include "pxr/base/tf/refPtr.h"
///     typedef TfRefPtr<Bunny> BunnyRefPtr;
///
///     class Bunny : public TfRefBase {
///     public:
///         static BunnyRefPtr New() {
///            // warning: return new Bunny directly will leak memory!
///            return TfCreateRefPtr(new Bunny);
///         }
///         static BunnyRefPtr New(bool isRabid) {
///            return TfCreateRefPtr(new Bunny(isRabid));
///         }
///
///         ~Bunny();
///
///         bool IsHungry();
///      private:
///         Bunny();
///         Bunny(bool);
///     };
///
///     BunnyRefPtr nice = Bunny::New();
///     BunnyRefPtr mean = Bunny::New(true);    // this one is rabid
///
///     BunnyRefPtr mean2 = mean;               // two references to mean rabbit
///     mean.Reset();                        // one reference to mean rabbit
///
///     if (mean2->IsHungry())
///          nice.Reset();                   // nice bunny gone now...
///
///                                          // this function comes from
///                                          // TfRefBase; meaning is that
///     if (mean2->IsUnique())               // mean2 is the last pointer to
///         mean2.Reset();                   // this bunny...
/// \endcode
///
/// Pretty much any pointer operation that is legal with regular pointers
/// is legal with the \c BunnyRefPtr; continue reading for a more detailed
/// description.
///
/// Note that by virtue of deriving from \c TfRefBase, the reference
/// count can be queried: see \c TfRefBase for details.
///
/// \anchor refPtr_DetailedDiscussion
/// <B> Detailed Discussion: Overview </B>
///
/// Objects created by the \c new operator can easily be a source of
/// both memory leaks and dangling pointers.  One solution is
/// \e reference counting; when an object is created by \c new,
/// the number of pointers given the object's address is continually
/// tracked in a \e reference \e counter.  Then, \c delete is called on
/// the object \e only when the object's reference count drops to zero,
/// meaning there are no more pointers left pointing to the object.
/// Reference counting avoids both dangling pointers and memory leaks.
///
/// Access by regular pointers does not perform reference counting, but
/// the \c TfRefPtr<T> class implements reference-counted pointer access
/// to objects of type \c T, with minimal overhead.  The reference counting
/// is made thread-safe by use of atomic integers.
///
///
/// <B> Basic Use </B>
///
/// The use of a \c TfRefPtr is simple.  Whenever a \c TfRefPtr is
/// made to point at an object, either by initialization or assignment,
/// the object being pointed at has its reference count incremented.
/// When a \c TfRefPtr with a non-NULL address is reassigned, or
/// goes out of scope, the object being pointed to has its reference
/// count decremented.
///
/// A \c TfRefPtr<T> can access \c T's public members by the
/// \c -> operator; however, the dereference operator "\c *" is not defined.
/// Here is a simple example:
/// \code
///    #include "pxr/base/tf/refPtr.h"
///
///    typedef TfRefPtr<Simple> SimpleRefPtr;
///
///    class Simple : public TfRefBase {
///    public:
///        void Method1();
///        int  Method2();
///
///        static SimpleRefPtr New() {
///            return TfCreateRefPtr(new Simple);
///        }
///      private:
///        Simple();
///    };
///
///
///    SimpleRefPtr p1;                         // p1 points to NULL
///    SimpleRefPtr p2 = Simple::New();         // p2 points to new object A
///    SimpleRefPtr p3 = Simple::New();         // p3 points to new object B
///
///    p1->Method1();                        // runtime error -- p1 is NULL
///    p3 = p2;                              // object B is deleted
///    p2->Method1();                        // Method1 on object A
///    int value = p3->Method2();            // Method2 on object A
///
///    p2.Reset();                           // only p3 still points at A
///    p3 = p1;                              // object A is deleted
///
///    if (...) {
///        SimpleRefPtr p4 = Simple::New();     // p4 points to object C
///        p4->Method1();
///    }                                     // object C destroyed
/// \endcode
///
/// Note that \c Simple's constructor is private; this ensures that one
/// can only get at a \c Simple through \c Simple::New(), which is careful
/// to return a \c SimpleRefPtr.
///
/// Note that it is often useful to have both const and non-const
/// versions of \c TfRefPtr for the same data type. Our convention
/// is to use a \c typedef for each of these, with the const version
/// beginning with "Const", after any prefix. The const version can be
/// used as a parameter to a function in which you want to prevent
/// changes to the pointed-to object. For example:
/// \code
///    typedef TfRefPtr<XySimple>       XySimpleRefPtr;
///    typedef TfRefPtr<const XySimple> XyConstSimpleRefPtr;
///
///    void
///    Func1(const XySimpleRefPtr &p)
///    {
///        p->Modify();  // OK even if Modify() is not a const member
///    }
///
///    void
///    Func2(const XyConstSimpleRefPtr &p)
///    {
///        p->Query();   // OK only if Query() is a const member
///    }
/// \endcode
///
/// It is always possible to assign a non-const pointer to a const
/// pointer variable. In extremely rare cases where you want to do the
/// opposite, you can use the \c TfConst_cast function, as in:
/// \code
///    XyConstSimpleRefPtr p1;
///    XySimpleRefPtr      p2;
///
///    p1 = p2;                            // OK
///    p2 = p1;                            // Illegal!
///    p2 = TfConst_cast<XySimpleRefPtr>(p1); // OK, but discouraged
/// \endcode
///
/// <B> Comparisons and Tests </B>
///
/// Reference-counted pointers of like type can be compared; any \c TfRefPtr
/// can be tested to see it is NULL or not:
///
/// \code
///     TfRefPtr<Elf>   elf = Elf::New();
///     TfRefPtr<Dwarf> sleepy,
///                     sneezy = Dwarf::New();
///
///     if (!sleepy)
///         ...                          // true: sleepy is NULL
///
///     if (sneezy)
///         ...                          // true: sneezy is non-nULL
///
///     bool b1 = (sleepy != sneezy),
///          b2 = (sleepy == sneezy),
///          b3 = (elf == sneezy);       // compilation error -- type clash
///
/// \endcode
///
/// <B> Opaqueness </B>
///
/// A \c TfRefPtr can be used as an opaque pointer, just as a regular
/// pointer can.  For example, without having included the header file
/// for a class \c XySimple, the following will still compile:
/// \code
///     #include "pxr/base/tf/refPtr.h"
///
///     class XySimple;
///
///     class Complicated {
///      public:
///         void SetSimple(const TfRefPtr<XySimple>& s) {
///             _simplePtr = s;
///         }
///
///         TfRefPtr<XySimple> GetSimple() {
///             return _simplePtr;
///         }
///
///         void Forget() {
///              _simplePtr.Reset();
///         }
///
///      private:
///         TfRefPtr<XySimple> _simplePtr;
///     };
/// \endcode
///
/// Note that the call \c Forget() (or \c SetSimple() for that matter)
/// may implicitly cause destruction of an \c XySimple object, if the count
/// of the object pointed to by \c _simplePtr drops to zero.  Even though
/// the definition of \c XySimple is unknown, this compiles and works correctly.
///
/// The only time that the definition of \c XySimple is required is when
/// putting a raw \c XySimple* into a \c TfRefPtr<XySimple>; note however, that
/// this should in fact only be done within the class definition of
/// \c XySimple itself.
///
/// Other cases that require a definition of \c XySimple are parallel to
/// regular raw pointers, such as calling a member function, static or
/// dynamic casts (but not const casts) and using the \c TfTypeid
/// function.  Transferring a \c TfWeakPtr to a \c TfRefPtr also
/// requires knowing the definition of \c XySimple.
///
/// Sometimes a class may have many typedefs associated with it, having
/// to do with \c TfRefPtr or \c TfWeakPtr.  If it is useful to use
/// the class opaquely, we recommend creating a separate file
/// as follows:
///
/// \code
/// // file: proj/xy/simplePtrDefs.h
/// #include "pxr/base/tf/refPtr.h"
/// #include "pxr/base/tf/weakPtr.h"
///
/// typedef TfRefPtr<class XySimple>       XySimpleRefPtr;
/// typedef TfRefPtr<const class XySimple> XyConstSimpleRefPtr;
///
/// // typedefs for TfWeakPtr<XySimple> would follow,
/// // if XySimple derives from TfWeakBase
/// \endcode
///
/// The definition for \c XySimple would then use the typedefs:
///
/// \code
/// #include "Proj/Xy/SimpleRefPtrDefs.h"
///
/// class XySimple : public TfRefBase {
/// public:
///     static XySimpleRefPtr New();
///     ...
/// };
///
/// \endcode
///
/// The above pattern now allows a consumer of class \c XySimple the option
/// to include only \c simplePtrDefs.h, if using the type opaquely suffices,
/// or to include \c simple.h, if the class definition is required.
///
///
/// <B> Cyclic Dependencies </B>
///
/// If you build a tree using \c TfRefPtr, and you only have pointers
/// from parent to child, everything is fine: if you "lose" the root of the
/// tree, the tree will correctly destroy itself.
///
/// But what if childen point back to parents?  Then a simple parent/child
/// pair is stable, because the parent and child point at each other, and
/// even if nobody else has a pointer to the parent, the reference count
/// of the two nodes remains at one.
///
/// The solution to this is to make one of the links (typically from child back
/// to parent) use a \c TfWeakPtr.  If a class \c T is enabled for both
/// "guarding" (see \c TfWeakBase) and reference counting, then a \c TfRefPtr
/// can be converted to a \c TfWeakPtr (in this context, a "back pointer")
/// and vice versa.
///
/// <B> Inheritance </B>
///
///
/// Reference-counted pointers obey the same rules with respect to inheritance
/// as regular pointers.  In particular, if class \c Derived is derived
/// from class \c Base, then the following are legal:
///
/// \code
///     TfRefPtr<Base>    bPtr = new Base;
///     TfRefPtr<Derived> dPtr = new Derived;
///
///     TfRefPtr<Base> b2Ptr = dPtr;      // initialization
///     b2Ptr = dPtr;                        // assignment
///     b2Ptr == dPtr;                       // comparison
///
///     dPtr = bPtr;                         // Not legal: compilation error
/// \endcode
///
/// As the last example shows, initialization or assignment to
/// a \c TfRefPtr<Derived> from a \c TfRefPtr<Base> is illegal,
/// just as it is illegal to assign a \c Base* to a \c Derived*.
/// However, if \c Derived and \c Base are polymorphic
/// (i.e. have virtual functions) then the analogue of a \c dynamic_cast<>
/// is possible:
///
/// \code
///        dPtr = TfDynamic_cast<TfRefPtr<Derived> >(bPtr);
/// \endcode
///
/// Just like a regular \c dynamic_cast<> operation, the \c TfRefPtr
/// returned by \c TfDynamic_cast<> points to NULL if the conversion fails,
/// so that the operator can also be used to check types:
///
/// \code
///     if (! TfDynamic_cast<TfRefPtr<T2> >(ptr))
///         // complain: ptr is not of type T2
/// \endcode
///
/// Similarly, one can use the \c TfStatic_cast<> operator to statically
/// convert \c TfRefPtrs:
///
/// \code
///        dPtr = TfStatic_cast<TfRefPtr<Derived> >(bPtr);
/// \endcode
///
/// This is faster, but not as safe as using \c TfDynamic_cast.
///
/// Finally, remember that in \c C++, a \c Derived** is
/// not a \c Base**, nor is a \c Derived*& a \c Base*&.  This implies
/// that
///
/// \code
///    TfRefPtr<Base>*  bPtrPtr = &dPtr;      // compilation error
///    TfRefPtr<Base>&  bPtrRef = dPtr;       // compilation error
///    const TfRefPtr<Base>&bPtrRef = dPtr;   // OK
/// \endcode
///
/// The last initialization is legal because the compiler implicitly
/// converts dPtr into a temporary variable of type \c TfRefPtr<Base>.
///
///
/// <B> Thread Safety </B>
///
/// One more comment about thread-safety: the above examples are thread-safe
/// in the sense that if two or more threads create and destroy their \e own
/// \c TfRefPtr objects, the reference counts of the underlying objects are
/// always correct; said another way, the reference count it a thread-safe
/// quantity.
///
/// However, it is never safe for two threads to simultaneously try to alter
/// the same \c TfRefPtr object, nor can two threads safely call methods on the
/// same underlying object unless that object itself guarantees thread safety.
///
/// \anchor refPtr_Tracking
/// <B> Tracking References </B>
///
/// The \c TfRefPtrTracker singleton can track \c TfRefPtr objects that
/// point to particular instances.  The macros \c TF_DECLARE_REFBASE_TRACK
/// and \c TF_DEFINE_REFBASE_TRACK are used to enable tracking.  Tracking
/// is enabled at compile time but which instances to track is chosen at
/// runtime.
///
/// <B> Total Encapsulation  </B>
/// \anchor refPtr_encapsulation
///
/// If you're using \c TfRefPtrs on a type \c T, you probably want
/// to completely forbid clients from creating their own objects of
/// type \c T, and force them to go through \c TfRefPtrs.  Such
/// encapsulation is strongly encouraged.  Here is the recommended
/// technique:
///
/// \code
///
/// typedef TfRefPtr<class Simple> SimpleRefPtr;
///
/// class Simple : public TfRefBase {
/// private:         // use protected if you plan to derive later
///     Simple();
///     Simple(<arg-list>);
/// public:
///     static SimpleRefPtr New() {
///        return TfCreateRefPtr(new Simple);
///     }
///
///     static SimpleRefPtr New(<arg-list>) {
///        return TfCreateRefPtr(new Simple(<arg-list>));
///     }
///
///     ~Simple();
/// };
/// \endcode
///
/// Clients can now only create objects of type \c Simple using a
/// \c TfRefPtr:
///
/// \code
///     Simple    s;                                 // compilation error
///     SimpleRefPtr sPtr1 = new Simple;                // compilation error
///     SimpleRefPtr sPtr2 = Simple::New();             // OK
///     SimpleRefPtr sPtr3 = Simple::New(<arg-list>);   // Ok
/// \endcode
///

#include "pxr/base/tf/diagnosticLite.h"
#include "pxr/base/tf/nullPtr.h"
#include "pxr/base/tf/refBase.h"
#include "pxr/base/tf/safeTypeCompare.h"
#include "pxr/base/tf/typeFunctions.h"
#include "pxr/base/tf/api.h"

#include "pxr/base/arch/demangle.h"
#include "pxr/base/arch/hints.h"

#include <boost/functional/hash_fwd.hpp>
#include <boost/mpl/if.hpp>
#include <boost/type_traits/is_base_of.hpp>
#include <boost/type_traits/is_convertible.hpp>
#include <boost/type_traits/is_same.hpp>
#include <boost/utility/enable_if.hpp>

#include <typeinfo>
#include <type_traits>
#include <cstddef>

// Tf_SupportsUniqueChanged is a metafunction that may be specialized to return
// false for classes (and all derived classes) that *cannot* ever invoke unique
// changed listeners.
template <class T>
struct Tf_SupportsUniqueChanged {
    static const bool Value = true;
};

// Remnants are never able to support weak changed listeners.
class Tf_Remnant;
template <>
struct Tf_SupportsUniqueChanged<Tf_Remnant> {
    static const bool Value = false;
};

class TfHash;
class TfWeakBase;

template <class T> class TfWeakPtr;
template <template <class> class X, class Y>
class TfWeakPtrFacade;

// Functions used for tracking.  Do not implement these.
inline void Tf_RefPtrTracker_FirstRef(const void*, const void*) { }
inline void Tf_RefPtrTracker_LastRef(const void*, const void*) { }
inline void Tf_RefPtrTracker_New(const void*, const void*) { }
inline void Tf_RefPtrTracker_Delete(const void*, const void*) { }
inline void Tf_RefPtrTracker_Assign(const void*, const void*, const void*) { }

// This code is used to increment and decrement ref counts in the common case.
// It may lock and invoke the unique changed listener, if the reference count
// becomes unique or non-unique.
struct Tf_RefPtr_UniqueChangedCounter {
    static inline int
    AddRef(TfRefBase const *refBase,
           TfRefBase::UniqueChangedListener const &listener)
    {
        if (refBase) {
            // Check to see if we need to invoke the unique changed listener.
            if (refBase->_shouldInvokeUniqueChangedListener)
                return _AddRef(refBase, listener);
            else
                return refBase->GetRefCount()._FetchAndAdd(1);
        }
        return 0;
    }

    static inline bool
    RemoveRef(TfRefBase const* refBase,
              TfRefBase::UniqueChangedListener const &listener) {
        if (refBase) {
            // Check to see if we need to invoke the unique changed listener.
            return refBase->_shouldInvokeUniqueChangedListener ?
                        _RemoveRef(refBase, listener) :
                        refBase->GetRefCount()._DecrementAndTestIfZero();
        }
        return false;
    }

    TF_API static bool _RemoveRef(TfRefBase const *refBase,
                           TfRefBase::UniqueChangedListener const &listener);

    TF_API static int _AddRef(TfRefBase const *refBase,
                       TfRefBase::UniqueChangedListener const &listener);
};

// This code is used to increment and decrement ref counts in the case where
// the object pointed to explicitly does not support unique changed listeners.
struct Tf_RefPtr_Counter {
    static inline int
    AddRef(TfRefBase const *refBase,
           TfRefBase::UniqueChangedListener const &) {
        if (refBase)
            return refBase->GetRefCount()._FetchAndAdd(1);
        return 0;
    }

    static inline bool
    RemoveRef(const TfRefBase* ptr,
              TfRefBase::UniqueChangedListener const &) {
        return (ptr and (ptr->GetRefCount()._DecrementAndTestIfZero()));
    }
};

/// \class TfRefPtr
/// \ingroup group_tf_Memory
///
/// Reference-counted smart pointer utility class
///
/// The \c TfRefPtr class implements a reference counting on objects
/// that inherit from \c TfRefBase.
///
/// For more information, see either the \ref refPtr_QuickStart "Quick Start"
/// example or read the \ref refPtr_DetailedDiscussion "detailed discussion".
///
template <class T>
class TfRefPtr {
    // Select the counter based on whether T supports unique changed listeners.
    typedef typename boost::mpl::if_c<
        Tf_SupportsUniqueChanged<T>::Value &&
        !boost::is_convertible<T*, TfSimpleRefBase*>::value,
        Tf_RefPtr_UniqueChangedCounter,
        Tf_RefPtr_Counter>::type _Counter;
    
public:
    /// Convenience type accessor to underlying type \c T for template code.
    typedef T DataType;


    template <class U> struct Rebind {
        typedef TfRefPtr<U> Type;
    };    

    /// Initialize pointer to nullptr.
    ///
    /// The default constructor leaves the pointer initialized to point to the
    /// NULL object. Attempts to use the \c -> operator will cause an abort
    /// until the pointer is given a value.
    TfRefPtr() : _refBase(nullptr) {
        Tf_RefPtrTracker_New(this, _GetObjectForTracking());
    }

    /// Initializes \c *this to point at \p p's object.
    ///
    /// Increments \p p's object's reference count.
    TfRefPtr(const TfRefPtr<T>& p) : _refBase(p._refBase) {
        _AddRef();
        Tf_RefPtrTracker_New(this, _GetObjectForTracking());
    }

    /// Initializes \c *this to point at \p gp's object.
    ///
    /// Increments \p gp's object's reference count.
    template <template <class> class X, class U>
    inline TfRefPtr(const TfWeakPtrFacade<X, U>& p,
                    typename boost::enable_if<
                        boost::is_convertible<U*, T*>
                    >::type *dummy = 0);

    /// Transfer a raw pointer to a reference-counted pointer.
    ///
    /// The \c TfCreateRefPtr() function should only be used from within a
    /// static \c New() function (or similarly, a \c Clone() function) of a
    /// reference-counted class.  Reference-counted objects have their
    /// reference count initially set to one to account for the fact that a
    /// newly created object must always persist at least until its \c New()
    /// function returns.  Therefore, the transfer of the pointer returned by
    /// \c new into a reference pointer must \e not increase the reference
    /// count.  The transfer of the raw pointer returned by \c new into the
    /// object returned by \c New() is a "transfer of ownership" and does not
    /// represent an additional reference to the object.
    ///
    /// In summary, this code is wrong, and will return an object that can
    /// never be destroyed:
    ///
    /// \code
    ///     SimpleRefPtr Simple::New() {
    ///         return SimpleRefPtr(new Simple);      // legal, but leaks memory: beware!!
    ///     }
    /// \endcode
    ///
    /// The correct form is
    ///
    /// \code
    ///     SimpleRefPtr Simple::New() {
    ///         return TfCreateRefPtr(new Simple);
    ///     }
    /// \endcode
    ///
    /// Note also that a function which is essentially like \c New(),
    /// for example \c Clone(), would also want to use \c TfCreateRefPtr().
#if defined(doxygen)
    friend inline TfRefPtr TfCreateRefPtr(T*);
#else
    template <class U>
    friend inline TfRefPtr<U> TfCreateRefPtr(U*);
#endif

    /// Initializes to point at \c *ptr.
    ///
    /// Increments \c *ptr's reference count.  Note that newly constructed
    /// objects start with a reference count of one.  Therefore, you should \e
    /// NOT use this constructor (either implicitly or explicitly) from within
    /// a \c New() function.  Use \c TfCreateRefPtr() instead.
    template <class U>
    explicit TfRefPtr(
        U* ptr, typename std::enable_if<
            std::is_convertible<U*, T*>::value>::type * = nullptr) :
        _refBase(ptr)
    {
        _AddRef();
        Tf_RefPtrTracker_New(this, _GetObjectForTracking());
    }

    /// Implicit conversion from \a TfNullPtr to TfRefPtr.
    TfRefPtr(TfNullPtrType) : _refBase(nullptr)
    {
        Tf_RefPtrTracker_New(this, _GetObjectForTracking());
    }

    /// Implicit conversion from \a nullptr to TfRefPtr.
    TfRefPtr(std::nullptr_t) : _refBase(nullptr)
    {
        Tf_RefPtrTracker_New(this, _GetObjectForTracking());
    }

    /// Assigns pointer to point at \c p's object, and increments reference
    /// count.
    ///
    /// The object (if any) pointed at before the assignment has its
    /// reference count decremented, while the object newly pointed at
    /// has its reference count incremented.
    /// If the object previously pointed to now has nobody left to point at it,
    /// the object will typically be destroyed at this point.
    ///
    /// An assignment
    /// \code
    ///     ptr = TfNullPtr;
    /// \endcode
    ///
    /// can be used to make \c ptr "forget" where it is pointing; note
    /// however that this has an important side effect, since it
    /// decrements the reference count of the object previously pointed
    /// to by \c ptr, possibly triggering destruction of that object.
    TfRefPtr<T>& operator= (const TfRefPtr<T>& p) {
        //
        // It is quite possible for
        //   ptr = TfNullPtr;
        // to delete the space that ptr actually lives in (this happens
        // when you use a circular reference to keep an object alive).
        // To avoid a crash, we have to ensure that deletion of the object
        // is the last thing done in the assignment; so we use some
        // local variables to help us out.
        //

        Tf_RefPtrTracker_Assign(this, p._GetObjectForTracking(),
                                _GetObjectForTracking());

        const TfRefBase* tmp = _refBase;
        _refBase = p._refBase;

        p._AddRef();            // first!
        _RemoveRef(tmp);        // second!
        return *this;
    }

    /// Decrements reference count of object being pointed to.
    ///
    /// If the reference count of the object (if any) that was just pointed at
    /// reaches zero, the object will typically be destroyed at this point.
    ~TfRefPtr() {
        Tf_RefPtrTracker_Delete(this, _GetObjectForTracking());
        _RemoveRef(_refBase);
    }

private:
    
    // Compile error if a U* cannot be assigned to a T*.
    template <class U>
    static void _CheckTypeAssignability() {
        T* unused = (U*)0;
        if (unused) unused = 0;
    }

    // Compile error if a T* and U* cannot be compared.
    template <class U>
    static void _CheckTypeComparability() {
        bool unused = ((T*)0 == (U*)0);
        if (unused) unused = false;
    }

public:
    
    /// Initializes to point at \c p's object, and increments reference count.
    ///
    /// This initialization is legal only if
    /// \code
    ///     U* uPtr;
    ///     T* tPtr = uPtr;
    /// \endcode
    /// is legal.
#if !defined(doxygen)
    template <class U>
#endif
    TfRefPtr(const TfRefPtr<U>& p) : _refBase(p._refBase) {
        if (!boost::is_same<T,U>::value) {
            if (false)
                _CheckTypeAssignability<U>();
        }

        _AddRef();
        Tf_RefPtrTracker_New(this, _GetObjectForTracking());
    }

    /// Assigns pointer to point at \c p's object, and increments reference
    /// count.
    ///
    /// This assignment is legal only if
    /// \code
    ///     U* uPtr;
    ///     T* tPtr;
    ///     tPtr = uPtr;
    /// \endcode
    /// is legal.
#if !defined(doxygen)
    template <class U>
#endif
    TfRefPtr<T>& operator= (const TfRefPtr<U>& p) {
        if (!boost::is_same<T,U>::value) {
            if (false)
                _CheckTypeAssignability<U>();
        }

        Tf_RefPtrTracker_Assign(this,
                                reinterpret_cast<T*>(p._GetObjectForTracking()),
                                _GetObjectForTracking());
        const TfRefBase* tmp = _refBase;
        _refBase = p._GetData();
        p._AddRef();            // first!
        _RemoveRef(tmp);        // second!
        return *this;
    }

    /// Returns true if \c *this and \c p point to the same object (or if they
    /// both point to NULL).
    ///
    /// The comparison is legal only if a \c T* and a \c U* are comparable.
#if !defined(doxygen)
    template <class U>
#endif
    bool operator== (const TfRefPtr<U>& p) const {
        if (false)
            _CheckTypeComparability<U>();

        return _refBase == p._refBase;
    }

    /// Returns true if the address of the object pointed to by \c *this
    /// compares less than the address of the object pointed to by \p p.
    ///
    /// The comparison is legal only if a \c T* and a \c U* are comparable.
#if !defined(doxygen)
    template <class U>
#endif
    bool operator< (const TfRefPtr<U>& p) const {
        if (false)
            _CheckTypeComparability<U>();

        return _refBase < p._refBase;
    }

#if !defined(doxygen)
    template <class U>
#endif
    bool operator> (const TfRefPtr<U>& p) const {
        if (false)
            _CheckTypeComparability<U>();

        return _refBase > p._refBase;
    }

#if !defined(doxygen)
    template <class U>
#endif
    bool operator<= (const TfRefPtr<U>& p) const {
        if (false)
            _CheckTypeComparability<U>();

        return _refBase <= p._refBase;
    }

#if !defined(doxygen)
    template <class U>
#endif
    bool operator>= (const TfRefPtr<U>& p) const {
        if (false)
            _CheckTypeComparability<U>();

        return _refBase >= p._refBase;
    }

    /// Returns true if \c *this and \c p do not point to the same object.
    ///
    /// The comparison is legal only if a \c T* and a \c U* are comparable.
#if !defined(doxygen)
    template <class U>
#endif
    bool operator!= (const TfRefPtr<U>& p) const {
        if (false)
            _CheckTypeComparability<U>();

        return _refBase != p._refBase;
    }

    /// Accessor to \c T's public members.
    T* operator ->() const {
        if (ARCH_UNLIKELY(!static_cast<void*>(_refBase)))
            TF_FATAL_ERROR("attempted member lookup on NULL %s",
                           ArchGetDemangled(typeid(TfRefPtr)).c_str());
        return static_cast<T*>(const_cast<TfRefBase*>(_refBase));
    }

#if !defined(doxygen)
    using UnspecifiedBoolType = const TfRefBase * (TfRefPtr::*);
#endif

    /// True if the pointer points to an object.
    operator UnspecifiedBoolType() const {
<<<<<<< HEAD
        return static_cast<void*>(_refBase) ? &TfRefPtr::_refBase : NULL;
=======
        return _refBase ? &TfRefPtr::_refBase : nullptr;
>>>>>>> d0250c34
    }

    /// True if the pointer points to \c NULL.
    bool operator !() const {
        return _refBase == nullptr;
    }

    /// Swap this pointer with \a other.
    /// After this operation, this pointer will point to what \a other
    /// formerly pointed to, and \a other will point to what this pointer
    /// formerly pointed to.
    void swap(TfRefPtr &other) {
        Tf_RefPtrTracker_Assign(this, other._GetObjectForTracking(),
                                _GetObjectForTracking());
        Tf_RefPtrTracker_Assign(&other, _GetObjectForTracking(),
                                other._GetObjectForTracking());
        std::swap(_refBase, other._refBase);
    }

    /// Set this pointer to point to no object.
    /// Equivalent to assignment with TfNullPtr.
    void Reset() {
        *this = TfNullPtr;
    }        

private:
    const TfRefBase* _refBase;

    friend class TfHash;
    template <class U>
    friend inline size_t hash_value(const TfRefPtr<U>&);

    friend T *get_pointer(TfRefPtr const &p) {
        return static_cast<T *>(const_cast<TfRefBase *>(p._refBase));
    }

    // Used to distinguish construction in TfCreateRefPtr.
    class _CreateRefPtr { };

    // private constructor, used by TfCreateRefPtr()
    TfRefPtr(T* ptr, _CreateRefPtr /* unused */)
        : _refBase(ptr)
    {
        /* reference count is NOT bumped */
        Tf_RefPtrTracker_FirstRef(this, _GetObjectForTracking());
        Tf_RefPtrTracker_New(this, _GetObjectForTracking());
    }

    // Hide confusing internals of actual C++ definition (e.g. DataType)
    // for doxygen output:

    /// Allows dynamic casting of a \c TfRefPtr.
    ///
    /// If it is legal to dynamically cast a \c T* to a \c D* , then
    /// the following is also legal:
    /// \code
    ///     TfRefPtr<T> tPtr = ... ;
    ///     TfRefPtr<D> dPtr;
    ///
    ///     if (!(dPtr = TfDynamic_cast< TfRefPtr<D> >(tPtr)))
    ///         ...;       // cast failed
    /// \endcode
    /// The runtime performance of this function is exactly the same
    /// as a \c dynamic_cast (i.e. one virtual function call). If the pointer
    /// being cast is NULL or does not point to an object of the requisite
    /// type, the result is a \c TfRefPtr pointing to NULL.
#if defined(doxygen)
    // Sanitized for documentation:
    template <class D>
    friend inline TfRef<D> TfDynamic_cast(const TfRefPtr<T>&);
#else
    template <class D, class B>
    friend TfRefPtr<typename D::DataType>
    TfDynamic_cast(const TfRefPtr<B>&);

    template <class D, class B>
    friend TfRefPtr<typename D::DataType>
    TfSafeDynamic_cast(const TfRefPtr<B>&);
#endif

    /// Allows static casting of a \c TfRefPtr.
    ///
    /// If it is legal to statically cast a \c T* to a \c D* , then
    /// the following is also legal:
    /// \code
    ///     TfRefPtr<T> tPtr = ... ;
    ///     TfRefPtr<D> dPtr;
    ///
    ///     dPtr = TfStatic_cast< TfRefPtr<D> >(tPtr);
    /// \endcode
    /// The runtime performance of this function is exactly the same
    /// as a regular \c TfRefPtr initialization, since the cost of
    /// the underlying \c static_cast is zero.  Of course, a \c TfDynamic_cast
    /// is preferred, assuming the underlying types are polymorphic
    /// (i.e. have virtual functions).
    ///
#if defined(doxygen)
    // Sanitized for documentation:
    template <class D>
    friend inline TfRefPtr<D> TfStatic_cast(const TfRefPtr<T>&);
#else
    template <class D, class B>
    friend TfRefPtr<typename D::DataType>
    TfStatic_cast(const TfRefPtr<B>&);

#endif

    /// Allows const casting of a \c TfRefPtr.
    ///
    /// The following is always legal:
    /// \code
    ///     TfRefPtr<const T> cPtr = ...;
    ///     TfRefPtr<T>       tPtr;
    ///
    ///     tPtr = TfConst_cast< TfRefPtr<T> >(cPtr);
    /// \endcode
    /// As with the C++ \c const_cast operator, use of this function is
    /// discouraged.
#if defined(doxygen)
    // Sanitized for documentation:
    template <class D>
    friend inline TfRefPtr<D> TfConst_cast(const TfRefPtr<const D>&);
#else
    template <class D>
    friend TfRefPtr<typename D::DataType>
    TfConst_cast(const TfRefPtr<const typename D::DataType>&);
#endif

    T* _GetData() const {
        return static_cast<T*>(const_cast<TfRefBase*>(_refBase));
    }
    
    // This method is only used when calling the hook functions for
    // tracking.  We reinterpret_cast instead of static_cast so that
    // we don't need the definition of T.  However, if TfRefBase is
    // not the first base class of T then the resulting pointer may
    // not point to a T.  Nevertheless, it should be consistent to
    // all calls to the tracking functions.
    T* _GetObjectForTracking() const {
        return reinterpret_cast<T*>(const_cast<TfRefBase*>(_refBase));
    }

    /// Call \c typeid on the object pointed to by a \c TfRefPtr.
    ///
    /// If \c ptr is a \c TfRefPtr, \c typeid(ptr) will return
    /// type information about the \c TfRefPtr.  To access type
    /// information about the object pointed to by a \c TfRefPtr,
    /// one can use \c TfTypeid.

    template <class U>
    friend const std::type_info& TfTypeid(const TfRefPtr<U>& ptr);

    void _AddRef() const {
        _Counter::AddRef(_refBase, TfRefBase::_uniqueChangedListener);
    }

    void _RemoveRef(const TfRefBase* ptr) const {
        if (_Counter::RemoveRef(ptr, TfRefBase::_uniqueChangedListener)) {
            Tf_RefPtrTracker_LastRef(this,
                reinterpret_cast<T*>(const_cast<TfRefBase*>(ptr)));
            delete ptr;
        }
    }

#if ! defined(doxygen)
    // doxygen is very confused by this. It declares all TfRefPtrs
    // to be friends.
    template <class U> friend class TfRefPtr;
    template <class U> friend class TfWeakPtr;
    friend class Tf_Remnant;

    template <class U>
    friend TfRefPtr<U> TfCreateRefPtrFromProtectedWeakPtr(TfWeakPtr<U> const &);
#endif
    friend class TfWeakBase;
};

#if !defined(doxygen)

//
// nullptr comparisons
//
// These are provided to avoid ambiguous overloads due to
// TfWeakPtrFacade::Derived comparisons with TfRefPtr.
//

template <class T>
inline bool operator== (const TfRefPtr<T> &p, std::nullptr_t)
{
    return not p;
}
template <class T>
inline bool operator== (std::nullptr_t, const TfRefPtr<T> &p)
{
    return not p;
}

template <class T>
inline bool operator!= (const TfRefPtr<T> &p, std::nullptr_t)
{
    return not (p == nullptr);
}
template <class T>
inline bool operator!= (std::nullptr_t, const TfRefPtr<T> &p)
{
    return not (nullptr == p);
}

template <class T>
inline bool operator< (const TfRefPtr<T> &p, std::nullptr_t)
{
    return std::less<const TfRefBase *>()(get_pointer(p), nullptr);
}
template <class T>
inline bool operator< (std::nullptr_t, const TfRefPtr<T> &p)
{
    return std::less<const TfRefBase *>()(nullptr, get_pointer(p));
}

template <class T>
inline bool operator<= (const TfRefPtr<T> &p, std::nullptr_t)
{
    return not (nullptr < p);
}
template <class T>
inline bool operator<= (std::nullptr_t, const TfRefPtr<T> &p)
{
    return not (p < nullptr);
}

template <class T>
inline bool operator> (const TfRefPtr<T> &p, std::nullptr_t)
{
    return nullptr < p;
}
template <class T>
inline bool operator> (std::nullptr_t, const TfRefPtr<T> &p)
{
    return p < nullptr;
}

template <class T>
inline bool operator>= (const TfRefPtr<T> &p, std::nullptr_t)
{
    return not (p < nullptr);
}
template <class T>
inline bool operator>= (std::nullptr_t, const TfRefPtr<T> &p)
{
    return not (nullptr < p);
}


template <typename T>
inline TfRefPtr<T> TfCreateRefPtr(T* ptr) {
    return TfRefPtr<T>(ptr, typename TfRefPtr<T>::_CreateRefPtr());
}

template <class T>
const std::type_info&
TfTypeid(const TfRefPtr<T>& ptr)
{
    if (ARCH_UNLIKELY(!ptr._refBase))
        TF_FATAL_ERROR("called TfTypeid on NULL TfRefPtr");

    return typeid(*ptr._GetData());
}

template <class D, class T>
inline
TfRefPtr<typename D::DataType>
TfDynamic_cast(const TfRefPtr<T>& ptr)
{
    typedef TfRefPtr<typename D::DataType> RefPtr;
    return RefPtr(dynamic_cast<typename D::DataType*>(ptr._GetData()));
}

template <class D, class T>
inline
TfRefPtr<typename D::DataType>
TfSafeDynamic_cast(const TfRefPtr<T>& ptr)
{
    typedef TfRefPtr<typename D::DataType> RefPtr;
    return RefPtr(TfSafeDynamic_cast<typename D::DataType*>(ptr._GetData()));
}

template <class D, class T>
inline
TfRefPtr<typename D::DataType>
TfStatic_cast(const TfRefPtr<T>& ptr)
{
    typedef TfRefPtr<typename D::DataType> RefPtr;
    return RefPtr(static_cast<typename D::DataType*>(ptr._GetData()));
}

template <class T>
inline
TfRefPtr<typename T::DataType>
TfConst_cast(const TfRefPtr<const typename T::DataType>& ptr)
{
    // this ugly cast allows TfConst_cast to work without requiring
    // a definition for T.
    typedef TfRefPtr<typename T::DataType> NonConstRefPtr;
    return *((NonConstRefPtr*)(&ptr));
}

// Specialization: prevent construction of a TfRefPtr<TfRefBase>.

template <>
class TfRefPtr<TfRefBase> {
private:
    TfRefPtr<TfRefBase>() {
    }
};

template <>
class TfRefPtr<const TfRefBase> {
private:
    TfRefPtr<const TfRefBase>() {
    }
};

template <class T>
struct TfTypeFunctions<TfRefPtr<T> > {
    static T* GetRawPtr(const TfRefPtr<T>& t) {
        return t.operator-> ();
    }

    static TfRefPtr<T> ConstructFromRawPtr(T* ptr) {
        return TfRefPtr<T>(ptr);
    }
    
    static bool IsNull(const TfRefPtr<T>& t) {
        return !t;
    }

    static void Class_Object_MUST_Be_Passed_By_Address() { }
    static void Class_Object_MUST_Not_Be_Const() { }
};

template <class T>
struct TfTypeFunctions<TfRefPtr<const T> > {
    static const T* GetRawPtr(const TfRefPtr<const T>& t) {
        return t.operator-> ();
    }

    static TfRefPtr<const T> ConstructFromRawPtr(T* ptr) {
        return TfRefPtr<const T>(ptr);
    }

    static bool IsNull(const TfRefPtr<const T>& t) {
        return !t;
    }

    static void Class_Object_MUST_Be_Passed_By_Address() { }
};

#endif

#if !defined(doxygen)

namespace boost {

template<typename T>
T *
get_pointer(TfRefPtr<T> const& p)
{
    return get_pointer(p);
}

}

// Extend boost::hash to support TfRefPtr.
template <class T>
inline size_t
hash_value(const TfRefPtr<T>& ptr)
{
    // Make the boost::hash type depend on T so that we don't have to always
    // include boost/functional/hash.hpp in this header for the definition of
    // boost::hash.
    auto refBase = ptr._refBase;
    return boost::hash<decltype(refBase)>()(refBase);
}

#endif // !doxygen

#define TF_SUPPORTS_REFPTR(T)   boost::is_base_of<TfRefBase, T >::value

#if defined(ARCH_COMPILER_MSVC) 
// There is a bug in the compiler which means we have to provide this
// implementation. See here for more information:
// https://connect.microsoft.com/VisualStudio/Feedback/Details/2852624

#define TF_REFPTR_CONST_VOLATILE_GET(x)                                       \
        namespace boost                                                       \
        {                                                                     \
            template<>                                                        \
            const volatile x*                                                 \
                get_pointer(const volatile x* p)                              \
            {                                                                 \
                return p;                                                     \
            }                                                                 \
        }
#else
#define TF_REFPTR_CONST_VOLATILE_GET(x)
#endif

#endif<|MERGE_RESOLUTION|>--- conflicted
+++ resolved
@@ -853,11 +853,7 @@
 
     /// True if the pointer points to an object.
     operator UnspecifiedBoolType() const {
-<<<<<<< HEAD
         return static_cast<void*>(_refBase) ? &TfRefPtr::_refBase : NULL;
-=======
-        return _refBase ? &TfRefPtr::_refBase : nullptr;
->>>>>>> d0250c34
     }
 
     /// True if the pointer points to \c NULL.
