--- conflicted
+++ resolved
@@ -24,11 +24,8 @@
 #ifndef TF_NULLPTR_H
 #define TF_NULLPTR_H
 
-<<<<<<< HEAD
 #include "pxr/base/tf/api.h"
 
-=======
->>>>>>> a6e4cf53
 // A type used to create the \a TfNullPtr token.
 struct TfNullPtrType
 {
